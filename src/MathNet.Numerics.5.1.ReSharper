<Configuration>
<<<<<<< HEAD
=======
  <CodeStyleSettings>
    <ExternalPath IsNull="False">
    </ExternalPath>
    <Sharing>SOLUTION</Sharing>
    <AgentSmithCSharpStyleSettings version="1">
      <CodeStyleSettings xmlns:xsi="http://www.w3.org/2001/XMLSchema-instance" xmlns:xsd="http://www.w3.org/2001/XMLSchema">
        <CustomDictionaries>
          <Dictionaries>
            <CustomDictionary>
              <Name>en-US</Name>
              <CaseSensitive>false</CaseSensitive>
              <UserWords>Criterium
cancelled
pre
preconditioner
Preconditioners
indetermined
indices
Pointwise
Frobenius
imag
Ilutp
precalculation
Lanczos
poisson
Cloneable
Nist
dat
Mavro
Michelso
lew
Mcmc
de
paren
Svd
Nullable
Palf
subvector
Zipf
sdev
Hypergeometric
Setm
Setn
Snedecor
uint
submatrix
tp
Ilupt
Cholesky
unendlich
ulong
prec
pdfln
λ
Wishart
params
dirichlet
Vapnik
Chervonenkis
bluestein
Parseval
parsevals
Gcd
Egcd
Lcm
Wichmann
Crypto
Mersenne
Xorshift
t'th
Logit
Erfc
Datatset
Doesnt
cosecant
Ulps
Matlab
&amp;lt
&amp;gt
Wikipedia
kronecker
blocksize
ipiv
dll
Silverlight
namespace
da
Dont
Blas</UserWords>
            </CustomDictionary>
          </Dictionaries>
        </CustomDictionaries>
        <StringsDictionary>en-US</StringsDictionary>
        <IdentifierDictionary>en-US</IdentifierDictionary>
        <LastSelectedCustomDictionary>en-US</LastSelectedCustomDictionary>
        <CommentsSettings>
          <DictionaryName>en-US</DictionaryName>
          <CommentMatch>
            <Match>
              <AccessLevel>Public Protected ProtectedInternal</AccessLevel>
              <Declaration>Any</Declaration>
              <IsReadOnly>Maybe</IsReadOnly>
              <IsStatic>Maybe</IsStatic>
              <ParamDirection>Any</ParamDirection>
            </Match>
          </CommentMatch>
          <CommentNotMatch />
          <SuppressIfBaseHasComment>false</SuppressIfBaseHasComment>
          <MaxLineLength>80</MaxLineLength>
        </CommentsSettings>
        <NamingConventionSettings>
          <Rules>
            <NamingConventionRule>
              <IsDisabled>false</IsDisabled>
              <Matches>
                <Match>
                  <AccessLevel>Any</AccessLevel>
                  <Declaration>Class</Declaration>
                  <IsReadOnly>Maybe</IsReadOnly>
                  <IsStatic>Maybe</IsStatic>
                  <ParamDirection>Any</ParamDirection>
                </Match>
                <Match>
                  <AccessLevel>Any</AccessLevel>
                  <Declaration>Enum</Declaration>
                  <MarkedWithAttribute />
                  <IsReadOnly>Maybe</IsReadOnly>
                  <IsStatic>Maybe</IsStatic>
                  <ParamDirection>Any</ParamDirection>
                </Match>
                <Match>
                  <AccessLevel>Any</AccessLevel>
                  <Declaration>EnumerationMember</Declaration>
                  <MarkedWithAttribute />
                  <IsReadOnly>Maybe</IsReadOnly>
                  <IsStatic>Maybe</IsStatic>
                  <ParamDirection>Any</ParamDirection>
                </Match>
              </Matches>
              <NotMatches />
              <Description>Classes, Enumerations, Enumeration values should be named in Pascal</Description>
              <MustHavePrefixes />
              <MustNotHavePrefixes>
                <string>_</string>
                <string>m_</string>
              </MustNotHavePrefixes>
              <Rule>Pascal</Rule>
              <MustHaveSuffixes />
              <MustNotHaveSuffixes />
            </NamingConventionRule>
            <NamingConventionRule>
              <IsDisabled>false</IsDisabled>
              <Matches>
                <Match>
                  <AccessLevel>Public Internal Protected ProtectedInternal</AccessLevel>
                  <Declaration>Property</Declaration>
                  <MarkedWithAttribute />
                  <IsReadOnly>Maybe</IsReadOnly>
                  <IsStatic>Maybe</IsStatic>
                  <ParamDirection>Any</ParamDirection>
                </Match>
                <Match>
                  <AccessLevel>Public Internal Protected ProtectedInternal</AccessLevel>
                  <Declaration>Method</Declaration>
                  <MarkedWithAttribute />
                  <IsReadOnly>Maybe</IsReadOnly>
                  <IsStatic>Maybe</IsStatic>
                  <ParamDirection>Any</ParamDirection>
                </Match>
                <Match>
                  <AccessLevel>Public Internal Protected ProtectedInternal</AccessLevel>
                  <Declaration>Event</Declaration>
                  <MarkedWithAttribute />
                  <IsReadOnly>Maybe</IsReadOnly>
                  <IsStatic>Maybe</IsStatic>
                  <ParamDirection>Any</ParamDirection>
                </Match>
              </Matches>
              <NotMatches />
              <Description>Non private properties, methods, events should be in pascal.</Description>
              <MustHavePrefixes />
              <MustNotHavePrefixes>
                <string>_</string>
                <string>m_</string>
              </MustNotHavePrefixes>
              <Rule>Pascal</Rule>
              <MustHaveSuffixes />
              <MustNotHaveSuffixes />
            </NamingConventionRule>
            <NamingConventionRule>
              <IsDisabled>true</IsDisabled>
              <Matches>
                <Match>
                  <AccessLevel>Private</AccessLevel>
                  <Declaration>Property</Declaration>
                  <MarkedWithAttribute />
                  <IsReadOnly>Maybe</IsReadOnly>
                  <IsStatic>Maybe</IsStatic>
                  <ParamDirection>Any</ParamDirection>
                </Match>
                <Match>
                  <AccessLevel>Private</AccessLevel>
                  <Declaration>Method</Declaration>
                  <MarkedWithAttribute />
                  <IsReadOnly>Maybe</IsReadOnly>
                  <IsStatic>Maybe</IsStatic>
                  <ParamDirection>Any</ParamDirection>
                </Match>
                <Match>
                  <AccessLevel>Private</AccessLevel>
                  <Declaration>Event</Declaration>
                  <MarkedWithAttribute />
                  <IsReadOnly>Maybe</IsReadOnly>
                  <IsStatic>Maybe</IsStatic>
                  <ParamDirection>Any</ParamDirection>
                </Match>
              </Matches>
              <NotMatches />
              <Description>Private properties, methods, events should be in camel.</Description>
              <MustHavePrefixes />
              <MustNotHavePrefixes>
                <string>_</string>
                <string>m_</string>
              </MustNotHavePrefixes>
              <Rule>Camel</Rule>
              <MustHaveSuffixes />
              <MustNotHaveSuffixes />
            </NamingConventionRule>
            <NamingConventionRule>
              <IsDisabled>false</IsDisabled>
              <Matches>
                <Match>
                  <AccessLevel>Any</AccessLevel>
                  <Declaration>Field</Declaration>
                  <MarkedWithAttribute />
                  <IsReadOnly>Maybe</IsReadOnly>
                  <IsStatic>Maybe</IsStatic>
                  <ParamDirection>Any</ParamDirection>
                </Match>
              </Matches>
              <NotMatches />
              <Description>Fields should be underscore camel.</Description>
              <MustHavePrefixes>
                <string>_</string>
              </MustHavePrefixes>
              <MustNotHavePrefixes>
                <string>m_</string>
              </MustNotHavePrefixes>
              <Rule>Camel</Rule>
              <MustHaveSuffixes />
              <MustNotHaveSuffixes />
            </NamingConventionRule>
            <NamingConventionRule>
              <IsDisabled>false</IsDisabled>
              <Matches>
                <Match>
                  <AccessLevel>Any</AccessLevel>
                  <Declaration>Variable</Declaration>
                  <IsReadOnly>Maybe</IsReadOnly>
                  <IsStatic>Maybe</IsStatic>
                  <ParamDirection>Any</ParamDirection>
                </Match>
              </Matches>
              <Description>Variable should be declared in camel.</Description>
              <MustHavePrefixes />
              <MustNotHavePrefixes>
                <string>_</string>
                <string>m_</string>
              </MustNotHavePrefixes>
              <Rule>Camel</Rule>
              <MustHaveSuffixes />
              <MustNotHaveSuffixes />
            </NamingConventionRule>
            <NamingConventionRule>
              <IsDisabled>false</IsDisabled>
              <Matches>
                <Match>
                  <AccessLevel>Any</AccessLevel>
                  <Declaration>Parameter</Declaration>
                  <IsReadOnly>Maybe</IsReadOnly>
                  <IsStatic>Maybe</IsStatic>
                  <ParamDirection>Any</ParamDirection>
                </Match>
              </Matches>
              <Description>Function parameters should be in camel.</Description>
              <MustHavePrefixes />
              <MustNotHavePrefixes>
                <string>_</string>
                <string>m_</string>
              </MustNotHavePrefixes>
              <Rule>Camel</Rule>
              <MustHaveSuffixes />
              <MustNotHaveSuffixes />
            </NamingConventionRule>
            <NamingConventionRule>
              <IsDisabled>false</IsDisabled>
              <Matches>
                <Match>
                  <AccessLevel>Any</AccessLevel>
                  <Declaration>Namespace</Declaration>
                  <IsReadOnly>Maybe</IsReadOnly>
                  <IsStatic>Maybe</IsStatic>
                  <ParamDirection>Any</ParamDirection>
                </Match>
              </Matches>
              <Description>Namespaces should be in Pascal.</Description>
              <MustHavePrefixes />
              <MustNotHavePrefixes>
                <string>_</string>
                <string>m_</string>
              </MustNotHavePrefixes>
              <Rule>Pascal</Rule>
              <MustHaveSuffixes />
              <MustNotHaveSuffixes />
            </NamingConventionRule>
            <NamingConventionRule>
              <IsDisabled>true</IsDisabled>
              <Matches>
                <Match>
                  <AccessLevel>Any</AccessLevel>
                  <Declaration>Constant</Declaration>
                  <IsReadOnly>Maybe</IsReadOnly>
                  <IsStatic>Maybe</IsStatic>
                  <ParamDirection>Any</ParamDirection>
                </Match>
              </Matches>
              <Description>Constants should be in capital.</Description>
              <MustHavePrefixes />
              <MustNotHavePrefixes />
              <Rule>UpperCase</Rule>
              <MustHaveSuffixes />
              <MustNotHaveSuffixes />
            </NamingConventionRule>
            <NamingConventionRule>
              <IsDisabled>false</IsDisabled>
              <Matches>
                <Match>
                  <AccessLevel>Any</AccessLevel>
                  <Declaration>Any</Declaration>
                  <IsReadOnly>Maybe</IsReadOnly>
                  <IsStatic>Maybe</IsStatic>
                  <ParamDirection>Any</ParamDirection>
                </Match>
              </Matches>
              <NotMatches>
                <Match>
                  <AccessLevel>Any</AccessLevel>
                  <Declaration>Constant</Declaration>
                  <IsReadOnly>Maybe</IsReadOnly>
                  <IsStatic>Maybe</IsStatic>
                  <ParamDirection>Any</ParamDirection>
                </Match>
              </NotMatches>
              <Description>Acronyms should not have more than 2 characters.</Description>
              <MustHavePrefixes />
              <MustNotHavePrefixes />
              <Rule>MatchesRegex</Rule>
              <MustHaveSuffixes />
              <MustNotHaveSuffixes />
              <Regex>^(?&gt;(XML|SQL|[A-Z]{0,2})[A-Z]?([^A-Z]|$)|[^A-Z]+)*$</Regex>
            </NamingConventionRule>
            <NamingConventionRule>
              <IsDisabled>false</IsDisabled>
              <Matches>
                <Match>
                  <AccessLevel>Any</AccessLevel>
                  <Declaration>Any</Declaration>
                  <IsReadOnly>Maybe</IsReadOnly>
                  <IsStatic>Maybe</IsStatic>
                  <ParamDirection>Any</ParamDirection>
                </Match>
              </Matches>
              <NotMatches>
                <Match>
                  <AccessLevel>Any</AccessLevel>
                  <Declaration>Constant</Declaration>
                  <MarkedWithAttribute />
                  <IsReadOnly>Maybe</IsReadOnly>
                  <IsStatic>Maybe</IsStatic>
                  <ParamDirection>Any</ParamDirection>
                </Match>
                <Match>
                  <AccessLevel>Any</AccessLevel>
                  <Declaration>Field</Declaration>
                  <MarkedWithAttribute />
                  <IsReadOnly>Maybe</IsReadOnly>
                  <IsStatic>Maybe</IsStatic>
                  <ParamDirection>Any</ParamDirection>
                </Match>
                <Match>
                  <AccessLevel>Private</AccessLevel>
                  <Declaration>Method</Declaration>
                  <MarkedWithAttribute />
                  <IsReadOnly>Maybe</IsReadOnly>
                  <IsStatic>Maybe</IsStatic>
                  <ParamDirection>Any</ParamDirection>
                </Match>
                <Match>
                  <AccessLevel>None</AccessLevel>
                  <Declaration>Namespace</Declaration>
                  <IsReadOnly>Maybe</IsReadOnly>
                  <IsStatic>Maybe</IsStatic>
                  <ParamDirection>Any</ParamDirection>
                </Match>
              </NotMatches>
              <Description>Names should not have underscore character</Description>
              <MustHavePrefixes />
              <MustNotHavePrefixes />
              <Rule>NotMatchesRegex</Rule>
              <MustHaveSuffixes />
              <MustNotHaveSuffixes />
              <Regex>(?&lt;remove&gt;_)</Regex>
            </NamingConventionRule>
            <NamingConventionRule>
              <IsDisabled>true</IsDisabled>
              <Matches>
                <Match>
                  <AccessLevel>Any</AccessLevel>
                  <Declaration>Class</Declaration>
                  <MarkedWithAttribute>NUnit.Framework.TestFixtureAttribute</MarkedWithAttribute>
                  <IsReadOnly>Maybe</IsReadOnly>
                  <IsStatic>Maybe</IsStatic>
                  <ParamDirection>Any</ParamDirection>
                </Match>
              </Matches>
              <Description>TestFixtures should end with Test.</Description>
              <MustHavePrefixes />
              <MustNotHavePrefixes>
                <string>Test</string>
              </MustNotHavePrefixes>
              <Rule>None</Rule>
              <MustHaveSuffixes>
                <string>Test</string>
              </MustHaveSuffixes>
              <MustNotHaveSuffixes />
            </NamingConventionRule>
            <NamingConventionRule>
              <IsDisabled>true</IsDisabled>
              <Matches>
                <Match>
                  <AccessLevel>Any</AccessLevel>
                  <Declaration>Method</Declaration>
                  <MarkedWithAttribute>NUnit.Framework.TestAttribute</MarkedWithAttribute>
                  <IsReadOnly>Maybe</IsReadOnly>
                  <IsStatic>Maybe</IsStatic>
                  <ParamDirection>Any</ParamDirection>
                </Match>
              </Matches>
              <Description>Test methods should start with Test.</Description>
              <MustHavePrefixes>
                <string>Test</string>
              </MustHavePrefixes>
              <MustNotHavePrefixes />
              <Rule>None</Rule>
              <MustHaveSuffixes />
              <MustNotHaveSuffixes>
                <string>Test</string>
              </MustNotHaveSuffixes>
            </NamingConventionRule>
            <NamingConventionRule>
              <IsDisabled>false</IsDisabled>
              <Matches>
                <Match>
                  <AccessLevel>Any</AccessLevel>
                  <Declaration>Enum</Declaration>
                  <IsReadOnly>Maybe</IsReadOnly>
                  <IsStatic>Maybe</IsStatic>
                  <ParamDirection>Any</ParamDirection>
                </Match>
              </Matches>
              <Description>Enumerations should not end with Enum.</Description>
              <MustHavePrefixes />
              <MustNotHavePrefixes />
              <Rule>None</Rule>
              <MustHaveSuffixes />
              <MustNotHaveSuffixes>
                <string>Enum</string>
              </MustNotHaveSuffixes>
            </NamingConventionRule>
            <NamingConventionRule>
              <IsDisabled>false</IsDisabled>
              <Matches>
                <Match>
                  <AccessLevel>Any</AccessLevel>
                  <Declaration>EnumerationMember</Declaration>
                  <IsReadOnly>Maybe</IsReadOnly>
                  <IsStatic>Maybe</IsStatic>
                  <ParamDirection>Any</ParamDirection>
                </Match>
              </Matches>
              <Description>Do not name enumerations reserved.</Description>
              <MustHavePrefixes />
              <MustNotHavePrefixes />
              <Rule>NotMatchesRegex</Rule>
              <MustHaveSuffixes />
              <MustNotHaveSuffixes />
              <Regex>(?&lt;remove&gt;(reserved|Reserved))</Regex>
            </NamingConventionRule>
            <NamingConventionRule>
              <IsDisabled>false</IsDisabled>
              <Matches>
                <Match>
                  <AccessLevel>Any</AccessLevel>
                  <Declaration>Event</Declaration>
                  <IsReadOnly>Maybe</IsReadOnly>
                  <IsStatic>Maybe</IsStatic>
                  <ParamDirection>Any</ParamDirection>
                </Match>
              </Matches>
              <Description>Event should not have Before or After prefix.</Description>
              <MustHavePrefixes />
              <MustNotHavePrefixes>
                <string>Before</string>
                <string>After</string>
              </MustNotHavePrefixes>
              <Rule>None</Rule>
              <MustHaveSuffixes />
              <MustNotHaveSuffixes />
            </NamingConventionRule>
            <NamingConventionRule>
              <IsDisabled>false</IsDisabled>
              <Matches>
                <Match>
                  <AccessLevel>Any</AccessLevel>
                  <Declaration>Enum</Declaration>
                  <MarkedWithAttribute>System.FlagsAttribute</MarkedWithAttribute>
                  <IsReadOnly>Maybe</IsReadOnly>
                  <IsStatic>Maybe</IsStatic>
                  <ParamDirection>Any</ParamDirection>
                </Match>
              </Matches>
              <Description>Flags enums should have plural names</Description>
              <MustHavePrefixes />
              <MustNotHavePrefixes />
              <Rule>None</Rule>
              <MustHaveSuffixes>
                <string>s</string>
              </MustHaveSuffixes>
              <MustNotHaveSuffixes />
            </NamingConventionRule>
            <NamingConventionRule>
              <IsDisabled>true</IsDisabled>
              <Matches>
                <Match>
                  <AccessLevel>Any</AccessLevel>
                  <Declaration>Enum</Declaration>
                  <IsReadOnly>Maybe</IsReadOnly>
                  <IsStatic>Maybe</IsStatic>
                  <ParamDirection>Any</ParamDirection>
                </Match>
              </Matches>
              <NotMatches>
                <Match>
                  <AccessLevel>Any</AccessLevel>
                  <Declaration>Enum</Declaration>
                  <MarkedWithAttribute>System.FlagsAttribute</MarkedWithAttribute>
                  <IsReadOnly>Maybe</IsReadOnly>
                  <IsStatic>Maybe</IsStatic>
                  <ParamDirection>Any</ParamDirection>
                </Match>
              </NotMatches>
              <Description>Enums that are not flags should not have plural names</Description>
              <MustHavePrefixes />
              <MustNotHavePrefixes />
              <Rule>None</Rule>
              <MustHaveSuffixes />
              <MustNotHaveSuffixes>
                <string>s</string>
              </MustNotHaveSuffixes>
            </NamingConventionRule>
            <NamingConventionRule>
              <IsDisabled>false</IsDisabled>
              <Matches>
                <Match>
                  <AccessLevel>Any</AccessLevel>
                  <Declaration>Class</Declaration>
                  <InheritedFrom>System.Attribute</InheritedFrom>
                  <IsReadOnly>Maybe</IsReadOnly>
                  <IsStatic>Maybe</IsStatic>
                  <ParamDirection>Any</ParamDirection>
                </Match>
              </Matches>
              <Description>Attribute should end with Attribute.</Description>
              <MustHavePrefixes />
              <MustNotHavePrefixes />
              <Rule>None</Rule>
              <MustHaveSuffixes>
                <string>Attribute</string>
              </MustHaveSuffixes>
              <MustNotHaveSuffixes />
            </NamingConventionRule>
            <NamingConventionRule>
              <IsDisabled>false</IsDisabled>
              <Matches>
                <Match>
                  <AccessLevel>Any</AccessLevel>
                  <Declaration>Class</Declaration>
                  <InheritedFrom>System.EventArgs</InheritedFrom>
                  <IsReadOnly>Maybe</IsReadOnly>
                  <IsStatic>Maybe</IsStatic>
                  <ParamDirection>Any</ParamDirection>
                </Match>
              </Matches>
              <Description>EventArgs should end with EventArgs.</Description>
              <MustHavePrefixes />
              <MustNotHavePrefixes />
              <Rule>None</Rule>
              <MustHaveSuffixes>
                <string>EventArgs</string>
              </MustHaveSuffixes>
              <MustNotHaveSuffixes />
            </NamingConventionRule>
            <NamingConventionRule>
              <IsDisabled>false</IsDisabled>
              <Matches>
                <Match>
                  <AccessLevel>Any</AccessLevel>
                  <Declaration>Class</Declaration>
                  <InheritedFrom>System.Exception</InheritedFrom>
                  <IsReadOnly>Maybe</IsReadOnly>
                  <IsStatic>Maybe</IsStatic>
                  <ParamDirection>Any</ParamDirection>
                </Match>
              </Matches>
              <Description>Exceptions should end with Exception.</Description>
              <MustHavePrefixes />
              <MustNotHavePrefixes />
              <Rule>None</Rule>
              <MustHaveSuffixes>
                <string>Exception</string>
              </MustHaveSuffixes>
              <MustNotHaveSuffixes />
            </NamingConventionRule>
            <NamingConventionRule>
              <IsDisabled>true</IsDisabled>
              <Matches>
                <Match>
                  <AccessLevel>Any</AccessLevel>
                  <Declaration>Class</Declaration>
                  <InheritedFrom>System.Collections.Stack</InheritedFrom>
                  <IsReadOnly>Maybe</IsReadOnly>
                  <IsStatic>Maybe</IsStatic>
                  <ParamDirection>Any</ParamDirection>
                </Match>
                <Match>
                  <AccessLevel>Any</AccessLevel>
                  <Declaration>Class</Declaration>
                  <InheritedFrom>System.Collections.Generic.Stack</InheritedFrom>
                  <MarkedWithAttribute />
                  <IsReadOnly>Maybe</IsReadOnly>
                  <IsStatic>Maybe</IsStatic>
                  <ParamDirection>Any</ParamDirection>
                </Match>
              </Matches>
              <NotMatches />
              <Description>Stack should end with Collection or Stack.</Description>
              <MustHavePrefixes />
              <MustNotHavePrefixes />
              <Rule>None</Rule>
              <MustHaveSuffixes>
                <string>Collection</string>
                <string>Stack</string>
              </MustHaveSuffixes>
              <MustNotHaveSuffixes />
            </NamingConventionRule>
            <NamingConventionRule>
              <IsDisabled>true</IsDisabled>
              <Matches>
                <Match>
                  <AccessLevel>Any</AccessLevel>
                  <Declaration>Class</Declaration>
                  <InheritedFrom>System.Collections.ICollection</InheritedFrom>
                  <IsReadOnly>Maybe</IsReadOnly>
                  <IsStatic>Maybe</IsStatic>
                  <ParamDirection>Any</ParamDirection>
                </Match>
                <Match>
                  <AccessLevel>Any</AccessLevel>
                  <Declaration>Class</Declaration>
                  <InheritedFrom>System.Collections.IEnumerable</InheritedFrom>
                  <IsReadOnly>Maybe</IsReadOnly>
                  <IsStatic>Maybe</IsStatic>
                  <ParamDirection>Any</ParamDirection>
                </Match>
                <Match>
                  <AccessLevel>Any</AccessLevel>
                  <Declaration>Class</Declaration>
                  <InheritedFrom>System.Collections.Generic.ICollection</InheritedFrom>
                  <IsReadOnly>Maybe</IsReadOnly>
                  <IsStatic>Maybe</IsStatic>
                  <ParamDirection>Any</ParamDirection>
                </Match>
              </Matches>
              <NotMatches>
                <Match>
                  <AccessLevel>Any</AccessLevel>
                  <Declaration>Class</Declaration>
                  <InheritedFrom>System.Collections.Stack</InheritedFrom>
                  <IsReadOnly>Maybe</IsReadOnly>
                  <IsStatic>Maybe</IsStatic>
                  <ParamDirection>Any</ParamDirection>
                </Match>
                <Match>
                  <AccessLevel>Any</AccessLevel>
                  <Declaration>Class</Declaration>
                  <InheritedFrom>System.Collections.Queue</InheritedFrom>
                  <IsReadOnly>Maybe</IsReadOnly>
                  <IsStatic>Maybe</IsStatic>
                  <ParamDirection>Any</ParamDirection>
                </Match>
                <Match>
                  <AccessLevel>Any</AccessLevel>
                  <Declaration>Class</Declaration>
                  <InheritedFrom>System.Collections.Generic.Stack</InheritedFrom>
                  <MarkedWithAttribute />
                  <IsReadOnly>Maybe</IsReadOnly>
                  <IsStatic>Maybe</IsStatic>
                  <ParamDirection>Any</ParamDirection>
                </Match>
              </NotMatches>
              <Description>Collections should end with Collection.</Description>
              <MustHavePrefixes />
              <MustNotHavePrefixes />
              <Rule>None</Rule>
              <MustHaveSuffixes>
                <string>Collection</string>
              </MustHaveSuffixes>
              <MustNotHaveSuffixes />
            </NamingConventionRule>
            <NamingConventionRule>
              <IsDisabled>true</IsDisabled>
              <Matches>
                <Match>
                  <AccessLevel>Any</AccessLevel>
                  <Declaration>Class</Declaration>
                  <InheritedFrom>System.Collections.IDictionary</InheritedFrom>
                  <IsReadOnly>Maybe</IsReadOnly>
                  <IsStatic>Maybe</IsStatic>
                  <ParamDirection>Any</ParamDirection>
                </Match>
                <Match>
                  <AccessLevel>Any</AccessLevel>
                  <Declaration>Class</Declaration>
                  <InheritedFrom>System.Collections.Generic.IDictionary</InheritedFrom>
                  <IsReadOnly>Maybe</IsReadOnly>
                  <IsStatic>Maybe</IsStatic>
                  <ParamDirection>Any</ParamDirection>
                </Match>
              </Matches>
              <Description>Dictionary should end with Dictionary.</Description>
              <MustHavePrefixes />
              <MustNotHavePrefixes />
              <Rule>None</Rule>
              <MustHaveSuffixes>
                <string>Dictionary</string>
              </MustHaveSuffixes>
              <MustNotHaveSuffixes />
            </NamingConventionRule>
            <NamingConventionRule>
              <IsDisabled>true</IsDisabled>
              <Matches>
                <Match>
                  <AccessLevel>Any</AccessLevel>
                  <Declaration>Class</Declaration>
                  <InheritedFrom>System.Collections.Queue</InheritedFrom>
                  <IsReadOnly>Maybe</IsReadOnly>
                  <IsStatic>Maybe</IsStatic>
                  <ParamDirection>Any</ParamDirection>
                </Match>
              </Matches>
              <Description>Queue should end with Collection or Queue.</Description>
              <MustHavePrefixes />
              <MustNotHavePrefixes />
              <Rule>None</Rule>
              <MustHaveSuffixes>
                <string>Collection</string>
                <string>Queue</string>
              </MustHaveSuffixes>
              <MustNotHaveSuffixes />
            </NamingConventionRule>
            <NamingConventionRule>
              <IsDisabled>false</IsDisabled>
              <Matches>
                <Match>
                  <AccessLevel>Any</AccessLevel>
                  <Declaration>Interface</Declaration>
                  <IsReadOnly>Maybe</IsReadOnly>
                  <IsStatic>Maybe</IsStatic>
                  <ParamDirection>Any</ParamDirection>
                </Match>
              </Matches>
              <Description>Interfaces should be in Pascal and start with I.</Description>
              <MustHavePrefixes>
                <string>I</string>
              </MustHavePrefixes>
              <MustNotHavePrefixes />
              <Rule>Pascal</Rule>
              <MustHaveSuffixes />
              <MustNotHaveSuffixes />
            </NamingConventionRule>
          </Rules>
          <Exclusions />
        </NamingConventionSettings>
        <IdentifiersToSpellCheck>
          <Match>
            <AccessLevel>Public Protected ProtectedInternal</AccessLevel>
            <Declaration>Any</Declaration>
            <IsReadOnly>Maybe</IsReadOnly>
            <IsStatic>Maybe</IsStatic>
            <ParamDirection>Any</ParamDirection>
          </Match>
        </IdentifiersToSpellCheck>
        <PatternsToIgnore>
          <string>(?#email)\w+([-+.']\w+)*@\w+([-.]\w+)*\.\w+([-.]\w+)*</string>
          <string>(?#url)http(s)?://([\w-]+\.)+[\w-]+(/[\w- ./?%&amp;=]*)?</string>
        </PatternsToIgnore>
      </CodeStyleSettings>
    </AgentSmithCSharpStyleSettings>
    <CSharp>
      <FormatSettings>
        <ANONYMOUS_METHOD_DECLARATION_BRACES>NEXT_LINE</ANONYMOUS_METHOD_DECLARATION_BRACES>
        <CASE_BLOCK_BRACES>NEXT_LINE</CASE_BLOCK_BRACES>
        <FORCE_FIXED_BRACES_STYLE>ALWAYS_ADD</FORCE_FIXED_BRACES_STYLE>
        <FORCE_FOR_BRACES_STYLE>ALWAYS_ADD</FORCE_FOR_BRACES_STYLE>
        <FORCE_FOREACH_BRACES_STYLE>ALWAYS_ADD</FORCE_FOREACH_BRACES_STYLE>
        <FORCE_IFELSE_BRACES_STYLE>ALWAYS_ADD</FORCE_IFELSE_BRACES_STYLE>
        <FORCE_USING_BRACES_STYLE>ALWAYS_ADD</FORCE_USING_BRACES_STYLE>
        <FORCE_WHILE_BRACES_STYLE>ALWAYS_ADD</FORCE_WHILE_BRACES_STYLE>
        <INDENT_NESTED_FIXED_STMT>True</INDENT_NESTED_FIXED_STMT>
        <INDENT_NESTED_USINGS_STMT>True</INDENT_NESTED_USINGS_STMT>
        <INITIALIZER_BRACES>NEXT_LINE</INITIALIZER_BRACES>
        <LINE_FEED_AT_FILE_END>True</LINE_FEED_AT_FILE_END>
        <MODIFIERS_ORDER IsNull="False">
          <Item>public</Item>
          <Item>protected</Item>
          <Item>internal</Item>
          <Item>private</Item>
          <Item>new</Item>
          <Item>abstract</Item>
          <Item>virtual</Item>
          <Item>override</Item>
          <Item>sealed</Item>
          <Item>static</Item>
          <Item>readonly</Item>
          <Item>extern</Item>
          <Item>unsafe</Item>
          <Item>volatile</Item>
        </MODIFIERS_ORDER>
        <PLACE_ABSTRACT_ACCESSORHOLDER_ON_SINGLE_LINE>False</PLACE_ABSTRACT_ACCESSORHOLDER_ON_SINGLE_LINE>
        <PLACE_FIELD_ATTRIBUTE_ON_SAME_LINE>False</PLACE_FIELD_ATTRIBUTE_ON_SAME_LINE>
        <PLACE_SIMPLE_ACCESSOR_ON_SINGLE_LINE>False</PLACE_SIMPLE_ACCESSOR_ON_SINGLE_LINE>
        <PLACE_TYPE_CONSTRAINTS_ON_SAME_LINE>False</PLACE_TYPE_CONSTRAINTS_ON_SAME_LINE>
        <PLACE_WHILE_ON_NEW_LINE>True</PLACE_WHILE_ON_NEW_LINE>
        <SPACE_AFTER_TYPECAST_PARENTHESES>False</SPACE_AFTER_TYPECAST_PARENTHESES>
        <SPACE_AROUND_MULTIPLICATIVE_OP>True</SPACE_AROUND_MULTIPLICATIVE_OP>
        <SPACE_BEFORE_SIZEOF_PARENTHESES>False</SPACE_BEFORE_SIZEOF_PARENTHESES>
        <SPACE_BEFORE_TYPEOF_PARENTHESES>False</SPACE_BEFORE_TYPEOF_PARENTHESES>
        <SPACE_WITHIN_SINGLE_LINE_ARRAY_INITIALIZER_BRACES>True</SPACE_WITHIN_SINGLE_LINE_ARRAY_INITIALIZER_BRACES>
        <WRAP_AFTER_DECLARATION_LPAR>True</WRAP_AFTER_DECLARATION_LPAR>
        <WRAP_AFTER_INVOCATION_LPAR>True</WRAP_AFTER_INVOCATION_LPAR>
        <WRAP_ARGUMENTS_STYLE>CHOP_IF_LONG</WRAP_ARGUMENTS_STYLE>
        <WRAP_BEFORE_BINARY_OPSIGN>True</WRAP_BEFORE_BINARY_OPSIGN>
        <WRAP_BEFORE_FIRST_TYPE_PARAMETER_CONSTRAINT>True</WRAP_BEFORE_FIRST_TYPE_PARAMETER_CONSTRAINT>
        <WRAP_LINES>False</WRAP_LINES>
        <WRAP_OBJECT_AND_COLLECTION_INITIALIZER_STYLE>CHOP_ALWAYS</WRAP_OBJECT_AND_COLLECTION_INITIALIZER_STYLE>
        <WRAP_PARAMETERS_STYLE>CHOP_IF_LONG</WRAP_PARAMETERS_STYLE>
      </FormatSettings>
      <UsingsSettings>
        <AddImportsToDeepestScope>True</AddImportsToDeepestScope>
      </UsingsSettings>
      <Naming2>
        <EventHandlerPatternLong>$object$_On$event$</EventHandlerPatternLong>
        <EventHandlerPatternShort>$event$Handler</EventHandlerPatternShort>
        <ExceptionName IsNull="False">
        </ExceptionName>
        <PredefinedRule Inspect="True" Prefix="" Suffix="" Style="AaBb" ElementKind="TypesAndNamespaces" />
        <PredefinedRule Inspect="True" Prefix="I" Suffix="" Style="AaBb" ElementKind="Interfaces" />
        <PredefinedRule Inspect="True" Prefix="T" Suffix="" Style="AaBb" ElementKind="TypeParameters" />
        <PredefinedRule Inspect="True" Prefix="" Suffix="" Style="AaBb" ElementKind="MethodPropertyEvent" />
        <PredefinedRule Inspect="True" Prefix="" Suffix="" Style="aaBb" ElementKind="Locals" />
        <PredefinedRule Inspect="True" Prefix="" Suffix="" Style="aaBb" ElementKind="LocalConstants" />
        <PredefinedRule Inspect="True" Prefix="" Suffix="" Style="aaBb" ElementKind="Parameters" />
        <PredefinedRule Inspect="True" Prefix="" Suffix="" Style="AaBb" ElementKind="PublicFields" />
        <PredefinedRule Inspect="True" Prefix="" Suffix="" Style="AaBb" ElementKind="Constants" />
        <PredefinedRule Inspect="True" Prefix="_" Suffix="" Style="aaBb" ElementKind="StaticReadonly" />
        <PredefinedRule Inspect="True" Prefix="" Suffix="" Style="AaBb" ElementKind="EnumMember" />
        <PredefinedRule Inspect="True" Prefix="" Suffix="" Style="AaBb" ElementKind="Other" />
        <PredefinedRule Inspect="True" Prefix="_" Suffix="" Style="aaBb" ElementKind="PrivateInstanceFields" />
        <PredefinedRule Inspect="True" Prefix="_" Suffix="" Style="aaBb" ElementKind="PrivateStaticFields" />
        <PredefinedRule Inspect="True" Prefix="" Suffix="" Style="AaBb" ElementKind="PrivateConstants" />
        <PredefinedRule Inspect="True" Prefix="" Suffix="" Style="AaBb" ElementKind="PrivateStaticReadonly" />
      </Naming2>
    </CSharp>
    <VB>
      <FormatSettings />
      <ImportsSettings />
      <Naming2>
        <EventHandlerPatternLong>$object$_On$event$</EventHandlerPatternLong>
        <EventHandlerPatternShort>$event$Handler</EventHandlerPatternShort>
      </Naming2>
    </VB>
    <Web>
      <Naming2 />
    </Web>
    <Xaml>
      <Naming2 />
    </Xaml>
    <XML>
      <FormatSettings />
    </XML>
    <GenerateMemberBody />
    <Naming2>
      <EventHandlerPatternLong>$object$_On$event$</EventHandlerPatternLong>
      <EventHandlerPatternShort>$event$Handler</EventHandlerPatternShort>
      <ExceptionName IsNull="False">
      </ExceptionName>
      <PredefinedRule Inspect="True" Prefix="_" Suffix="" Style="aaBb" ElementKind="StaticReadonly" />
      <PredefinedRule Inspect="True" Prefix="" Suffix="" Style="AaBb" ElementKind="TypesAndNamespaces" />
      <PredefinedRule Inspect="True" Prefix="I" Suffix="" Style="AaBb" ElementKind="Interfaces" />
      <PredefinedRule Inspect="True" Prefix="T" Suffix="" Style="AaBb" ElementKind="TypeParameters" />
      <PredefinedRule Inspect="True" Prefix="" Suffix="" Style="AaBb" ElementKind="MethodPropertyEvent" />
      <PredefinedRule Inspect="True" Prefix="" Suffix="" Style="aaBb" ElementKind="Locals" />
      <PredefinedRule Inspect="True" Prefix="" Suffix="" Style="AaBb" ElementKind="LocalConstants" />
      <PredefinedRule Inspect="True" Prefix="" Suffix="" Style="aaBb" ElementKind="Parameters" />
      <PredefinedRule Inspect="True" Prefix="" Suffix="" Style="AaBb" ElementKind="PublicFields" />
      <PredefinedRule Inspect="True" Prefix="" Suffix="" Style="AaBb" ElementKind="Constants" />
      <PredefinedRule Inspect="True" Prefix="" Suffix="" Style="AaBb" ElementKind="EnumMember" />
      <PredefinedRule Inspect="True" Prefix="" Suffix="" Style="AaBb" ElementKind="Other" />
      <PredefinedRule Inspect="True" Prefix="_" Suffix="" Style="aaBb" ElementKind="PrivateInstanceFields" />
      <PredefinedRule Inspect="True" Prefix="_" Suffix="" Style="aaBb" ElementKind="PrivateStaticFields" />
      <PredefinedRule Inspect="True" Prefix="" Suffix="" Style="AaBb" ElementKind="PrivateConstants" />
      <PredefinedRule Inspect="True" Prefix="" Suffix="" Style="AaBb" ElementKind="PrivateStaticReadonly" />
      <Abbreviation Text="QR" />
      <Abbreviation Text="FFT" />
      <Abbreviation Text="LU" />
      <Abbreviation Text="DC" />
      <Abbreviation Text="VT" />
      <Abbreviation Text="TFQMR" />
    </Naming2>
  </CodeStyleSettings>
>>>>>>> 250349f7
  <SharedSolutionTemplateManager>
    <FileTemplates>
      <Template uid="63c1d656-1b75-445c-a591-213f22b5a340" shortcut="" description="Math.NET Class" text="// &lt;copyright file=&quot;$FILE$&quot; company=&quot;Math.NET&quot;&gt;&#xD;&#xA;// Math.NET Numerics, part of the Math.NET Project&#xD;&#xA;// http://mathnet.opensourcedotnet.info&#xD;&#xA;//&#xD;&#xA;// Copyright (c) $YEAR$ Math.NET&#xD;&#xA;//&#xD;&#xA;// Permission is hereby granted, free of charge, to any person&#xD;&#xA;// obtaining a copy of this software and associated documentation&#xD;&#xA;// files (the &quot;Software&quot;), to deal in the Software without&#xD;&#xA;// restriction, including without limitation the rights to use,&#xD;&#xA;// copy, modify, merge, publish, distribute, sublicense, and/or sell&#xD;&#xA;// copies of the Software, and to permit persons to whom the&#xD;&#xA;// Software is furnished to do so, subject to the following&#xD;&#xA;// conditions:&#xD;&#xA;//&#xD;&#xA;// The above copyright notice and this permission notice shall be&#xD;&#xA;// included in all copies or substantial portions of the Software.&#xD;&#xA;//&#xD;&#xA;// THE SOFTWARE IS PROVIDED &quot;AS IS&quot;, WITHOUT WARRANTY OF ANY KIND,&#xD;&#xA;// EXPRESS OR IMPLIED, INCLUDING BUT NOT LIMITED TO THE WARRANTIES&#xD;&#xA;// OF MERCHANTABILITY, FITNESS FOR A PARTICULAR PURPOSE AND&#xD;&#xA;// NONINFRINGEMENT. IN NO EVENT SHALL THE AUTHORS OR COPYRIGHT&#xD;&#xA;// HOLDERS BE LIABLE FOR ANY CLAIM, DAMAGES OR OTHER LIABILITY,&#xD;&#xA;// WHETHER IN AN ACTION OF CONTRACT, TORT OR OTHERWISE, ARISING&#xD;&#xA;// FROM, OUT OF OR IN CONNECTION WITH THE SOFTWARE OR THE USE OR&#xD;&#xA;// OTHER DEALINGS IN THE SOFTWARE.&#xD;&#xA;// &lt;/copyright&gt;&#xD;&#xA;&#xD;&#xA;namespace $NAMESPACE$&#xD;&#xA;{&#xD;&#xA;  public class $CLASS$ {$END$}&#xD;&#xA;}" reformat="True" shortenQualifiedReferences="True">
        <Context>
          <ProjectLanguageContext language="CSharp" />
        </Context>
        <Categories />
        <Variables>
          <Variable name="FILE" expression="getFileName()" initialRange="0" />
          <Variable name="YEAR" expression="getCurrentDate(&quot;yyyy&quot;)" initialRange="-1" />
          <Variable name="NAMESPACE" expression="fileDefaultNamespace()" initialRange="0" />
          <Variable name="CLASS" expression="getFileNameWithoutExtension()" initialRange="0" />
        </Variables>
        <CustomProperties>
          <Property key="FileName" value="Class" />
          <Property key="Extension" value="cs" />
          <Property key="ValidateFileName" value="False" />
        </CustomProperties>
      </Template>
    </FileTemplates>
  </SharedSolutionTemplateManager>
</Configuration><|MERGE_RESOLUTION|>--- conflicted
+++ resolved
@@ -1,6 +1,4 @@
 <Configuration>
-<<<<<<< HEAD
-=======
   <CodeStyleSettings>
     <ExternalPath IsNull="False">
     </ExternalPath>
@@ -941,7 +939,6 @@
       <Abbreviation Text="TFQMR" />
     </Naming2>
   </CodeStyleSettings>
->>>>>>> 250349f7
   <SharedSolutionTemplateManager>
     <FileTemplates>
       <Template uid="63c1d656-1b75-445c-a591-213f22b5a340" shortcut="" description="Math.NET Class" text="// &lt;copyright file=&quot;$FILE$&quot; company=&quot;Math.NET&quot;&gt;&#xD;&#xA;// Math.NET Numerics, part of the Math.NET Project&#xD;&#xA;// http://mathnet.opensourcedotnet.info&#xD;&#xA;//&#xD;&#xA;// Copyright (c) $YEAR$ Math.NET&#xD;&#xA;//&#xD;&#xA;// Permission is hereby granted, free of charge, to any person&#xD;&#xA;// obtaining a copy of this software and associated documentation&#xD;&#xA;// files (the &quot;Software&quot;), to deal in the Software without&#xD;&#xA;// restriction, including without limitation the rights to use,&#xD;&#xA;// copy, modify, merge, publish, distribute, sublicense, and/or sell&#xD;&#xA;// copies of the Software, and to permit persons to whom the&#xD;&#xA;// Software is furnished to do so, subject to the following&#xD;&#xA;// conditions:&#xD;&#xA;//&#xD;&#xA;// The above copyright notice and this permission notice shall be&#xD;&#xA;// included in all copies or substantial portions of the Software.&#xD;&#xA;//&#xD;&#xA;// THE SOFTWARE IS PROVIDED &quot;AS IS&quot;, WITHOUT WARRANTY OF ANY KIND,&#xD;&#xA;// EXPRESS OR IMPLIED, INCLUDING BUT NOT LIMITED TO THE WARRANTIES&#xD;&#xA;// OF MERCHANTABILITY, FITNESS FOR A PARTICULAR PURPOSE AND&#xD;&#xA;// NONINFRINGEMENT. IN NO EVENT SHALL THE AUTHORS OR COPYRIGHT&#xD;&#xA;// HOLDERS BE LIABLE FOR ANY CLAIM, DAMAGES OR OTHER LIABILITY,&#xD;&#xA;// WHETHER IN AN ACTION OF CONTRACT, TORT OR OTHERWISE, ARISING&#xD;&#xA;// FROM, OUT OF OR IN CONNECTION WITH THE SOFTWARE OR THE USE OR&#xD;&#xA;// OTHER DEALINGS IN THE SOFTWARE.&#xD;&#xA;// &lt;/copyright&gt;&#xD;&#xA;&#xD;&#xA;namespace $NAMESPACE$&#xD;&#xA;{&#xD;&#xA;  public class $CLASS$ {$END$}&#xD;&#xA;}" reformat="True" shortenQualifiedReferences="True">

﻿// <copyright file="Matrix.cs" company="Math.NET">
// Math.NET Numerics, part of the Math.NET Project
// http://numerics.mathdotnet.com
// http://github.com/mathnet/mathnet-numerics
// http://mathnetnumerics.codeplex.com
// Copyright (c) 2009-2010 Math.NET
// Permission is hereby granted, free of charge, to any person
// obtaining a copy of this software and associated documentation
// files (the "Software"), to deal in the Software without
// restriction, including without limitation the rights to use,
// copy, modify, merge, publish, distribute, sublicense, and/or sell
// copies of the Software, and to permit persons to whom the
// Software is furnished to do so, subject to the following
// conditions:
// The above copyright notice and this permission notice shall be
// included in all copies or substantial portions of the Software.
// THE SOFTWARE IS PROVIDED "AS IS", WITHOUT WARRANTY OF ANY KIND,
// EXPRESS OR IMPLIED, INCLUDING BUT NOT LIMITED TO THE WARRANTIES
// OF MERCHANTABILITY, FITNESS FOR A PARTICULAR PURPOSE AND
// NONINFRINGEMENT. IN NO EVENT SHALL THE AUTHORS OR COPYRIGHT
// HOLDERS BE LIABLE FOR ANY CLAIM, DAMAGES OR OTHER LIABILITY,
// WHETHER IN AN ACTION OF CONTRACT, TORT OR OTHERWISE, ARISING
// FROM, OUT OF OR IN CONNECTION WITH THE SOFTWARE OR THE USE OR
// OTHER DEALINGS IN THE SOFTWARE.
// </copyright>

namespace MathNet.Numerics.LinearAlgebra.Generic
{
    using System;
    using System.Collections.Generic;
    using System.Numerics;
    using System.Text;
    using Factorization;
    using Numerics;
    using Properties;
    using Threading;

    /// <summary>
    /// Defines the base class for <c>Matrix</c> classes.
    /// </summary>
    /// <typeparam name="T">Supported data types are <c>double</c>, <c>single</c>, <see cref="Complex"/>, and <see cref="Complex32"/>.</typeparam>
    [Serializable]
    public abstract partial class Matrix<T> :
#if SILVERLIGHT
    IFormattable, IEquatable<Matrix<T>>
#else
<<<<<<< HEAD
    IFormattable, IEquatable<Matrix<T>>, ICloneable, IExtraAccessors<T>
=======
        IFormattable, IEquatable<Matrix<T>>, ICloneable
>>>>>>> ca95f4f7
#endif
        where T : struct, IEquatable<T>, IFormattable
    {
        /// <summary>
        /// Initializes a new instance of the Matrix class.
        /// </summary>
        /// <param name="rows">
        /// The number of rows.
        /// </param>
        /// <param name="columns">
        /// The number of columns.
        /// </param>
        protected Matrix(int rows, int columns)
        {
            if (rows <= 0)
            {
                throw new ArgumentOutOfRangeException(Resources.MatrixRowsMustBePositive);
            }

            if (columns <= 0)
            {
                throw new ArgumentOutOfRangeException(Resources.MatrixColumnsMustBePositive);
            }

            RowCount = rows;
            ColumnCount = columns;
        }

        /// <summary>
        /// Initializes a new instance of the Matrix class.
        /// </summary>
        /// <param name="order">
        /// The order of the matrix.
        /// </param>
        protected Matrix(int order)
        {
            if (order <= 0)
            {
                throw new ArgumentOutOfRangeException(Resources.MatrixRowsOrColumnsMustBePositive);
            }

            RowCount = order;
            ColumnCount = order;
        }

        /// <summary>
        /// Gets the number of columns.
        /// </summary>
        /// <value>The number of columns.</value>
        public virtual int ColumnCount
        {
            get;
            private set;
        }

        /// <summary>
        /// Gets the number of rows.
        /// </summary>
        /// <value>The number of rows.</value>
        public virtual int RowCount
        {
            get;
            private set;
        }

        /// <summary>
        /// Constructs matrix from a list of column vectors.
        /// </summary>
        /// <param name="columnVectors">The vectors to construct the matrix from.</param>
        /// <returns>The matrix constructed from the list of column vectors.</returns>
        /// <remarks>Creates a matrix of size Max(<paramref name="columnVectors"/>[i].Count) x <paramref name="columnVectors"/>.Count</remarks>
        public static Matrix<T> CreateFromColumns(IList<Vector<T>> columnVectors)
        {
            if (columnVectors == null)
            {
                throw new ArgumentNullException("columnVectors");
            }

            if (columnVectors.Count == 0)
            {
                throw new ArgumentOutOfRangeException("columnVectors");
            }

            var rows = columnVectors[0].Count;
            var columns = columnVectors.Count;

            for (var column = 1; column < columns; column++)
            {
                rows = Math.Max(rows, columnVectors[column].Count);
            }

            var matrix = columnVectors[0].CreateMatrix(rows, columns);
            for (var j = 0; j < columns; j++)
            {
                for (var i = 0; i < columnVectors[j].Count; i++)
                {
                    matrix.At(i, j, columnVectors[j][i]);
                }
            }

            return matrix;
        }

        /// <summary>
        /// Constructs matrix from a list of  row vectors.
        /// </summary>
        /// <param name="rowVectors">The vectors to construct the matrix from.</param>
        /// <returns>The matrix constructed from the list of row vectors.</returns>
        /// <remarks>Creates a matrix of size Max(<paramref name="rowVectors"/>.Count) x <paramref name="rowVectors"/>[i].Count</remarks>
        public static Matrix<T> CreateFromRows(IList<Vector<T>> rowVectors)
        {
            if (rowVectors == null)
            {
                throw new ArgumentNullException("rowVectors");
            }

            if (rowVectors.Count == 0)
            {
                throw new ArgumentOutOfRangeException("rowVectors");
            }

            var rows = rowVectors.Count;
            var columns = rowVectors[0].Count;

            for (var row = 1; row < rows; row++)
            {
                columns = Math.Max(columns, rowVectors[row].Count);
            }

            var matrix = rowVectors[0].CreateMatrix(rows, columns);
            for (var i = 0; i < rows; i++)
            {
                for (var j = 0; j < rowVectors[i].Count; j++)
                {
                    matrix.At(i, j, rowVectors[i][j]);
                }
            }

            return matrix;
        }

        /// <summary>
        /// Gets or sets the value at the given row and column.
        /// </summary>
        /// <param name="row">
        /// The row of the element.
        /// </param>
        /// <param name="column">
        /// The column of the element.
        /// </param>
        /// <value>The value to get or set.</value>
        /// <remarks>This method is ranged checked. <see cref="At(int,int)"/> and <see cref="At(int,int,T)"/>
        /// to get and set values without range checking.</remarks>
        public virtual T this[int row, int column]
        {
            get
            {
                RangeCheck(row, column);
                return At(row, column);
            }

            set
            {
                RangeCheck(row, column);
                At(row, column, value);
            }
        }

        /// <summary>
        /// Retrieves the requested element without range checking.
        /// </summary>
        /// <param name="row">
        /// The row of the element.
        /// </param>
        /// <param name="column">
        /// The column of the element.
        /// </param>
        /// <returns>
        /// The requested element.
        /// </returns>
        public abstract T At(int row, int column);

        /// <summary>
        /// Sets the value of the given element.
        /// </summary>
        /// <param name="row">
        /// The row of the element.
        /// </param>
        /// <param name="column">
        /// The column of the element.
        /// </param>
        /// <param name="value">
        /// The value to set the element to.
        /// </param>
        public abstract void At(int row, int column, T value);

        /// <summary>
        /// Retrieves the requested element without range checking. 
        /// CAUTION:
        /// This method assumes that you request an element from the upper triangle (row less than or equal to column).  
        /// If not, the result is completely wrong.  
        /// </summary>
        /// <param name="row">
        /// The row of the element. Must be less than or equal to column. 
        /// </param>
        /// <param name="column">
        /// The column of the element. Must be more than or equal to row. 
        /// </param>
        /// <returns>
        /// The requested element from the upper triangle.
        /// </returns>
        public virtual T AtUpper(int row, int column)
        {
            return At(row, column);
        }

        /// <summary>
        /// Sets the value of the given element.
        /// CAUTION:
        /// This method assumes that you set an element from the upper triangle (row less than or equal to column).
        /// If not, the result is completely wrong. 
        /// </summary>
        /// <param name="row">
        /// The row of the element. Must be less than or equal to column.
        /// </param>
        /// <param name="column">
        /// The column of the element. Must be more than or equal to row. 
        /// </param>
        /// <param name="value">
        /// The value on the upper triangle to set the element to.
        /// </param>
        public virtual void AtUpper(int row, int column, T value)
        {
            At(row, column, value);
        }

        /// <summary>
        /// Retrieves the requested element without range checking. 
        /// CAUTION:
        /// This method assumes that you request an element from the lower triangle (row greater than or equal to column).  
        /// </summary>
        /// <param name="row">
        /// The row of the element. Must be more than or equal to column. 
        /// </param>
        /// <param name="column">
        /// The column of the element. Must be less than or equal to row. 
        /// </param>
        /// <returns>
        /// The requested element from the lower triangle.
        /// </returns>
        public virtual T AtLower(int row, int column)
        {
            return At(row, column);
        }

        /// <summary>
        /// Sets the value of the given element.
        /// CAUTION:
        /// This method assumes that you set an element from the lower triangle (row greater than or equal to column).
        /// If not, the result is completely wrong. 
        /// </summary>
        /// <param name="row">
        /// The row of the element. Must be more than or equal to column
        /// </param>
        /// <param name="column">
        /// The column of the element. Must be less than or equal to row. 
        /// </param>
        /// <param name="value">
        /// The value on the lower triangle to set the element to.
        /// </param>
        public virtual void AtLower(int row, int column, T value)
        {
            At(row, column, value);
        }

        /// <summary>
        /// Retrieves the requested element without range checking. 
        /// </summary>
        /// <param name="row">
        /// The row=column of the diagonal element.
        /// </param>
        /// <returns>
        /// The requested element.
        /// </returns>
        public virtual T AtDiagonal(int row)
        {
            return At(row, row);
        }

        /// <summary>
        /// Sets the value of the given element.
        /// </summary>
        /// <param name="row">
        /// The row=column of the diagonal element.
        /// </param>
        /// <param name="value">
        /// The value to set the element to.
        /// </param>
        public virtual void AtDiagonal(int row, T value)
        {
            At(row, row, value);
        }

        /// <summary>
        /// Creates a clone of this instance.
        /// </summary>
        /// <returns>
        /// A clone of the instance.
        /// </returns>
        public virtual Matrix<T> Clone()
        {
            var result = CreateMatrix(RowCount, ColumnCount);
            CopyTo(result);
            return result;
        }

        /// <summary>
        /// Copies the elements of this matrix to the given matrix.
        /// </summary>
        /// <param name="target">
        /// The matrix to copy values into.
        /// </param>
        /// <exception cref="ArgumentNullException">
        /// If target is <see langword="null"/>.
        /// </exception>
        /// <exception cref="ArgumentException">
        /// If this and the target matrix do not have the same dimensions..
        /// </exception>
        public virtual void CopyTo(Matrix<T> target)
        {
            if (target == null)
            {
                throw new ArgumentNullException("target");
            }

            if (ReferenceEquals(this, target))
            {
                return;
            }

            if (RowCount != target.RowCount || ColumnCount != target.ColumnCount)
            {
                throw new ArgumentException(Resources.ArgumentMatrixDimensions, "target");
            }

            for (var i = 0; i < RowCount; i++)
            {
                for (var j = 0; j < ColumnCount; j++)
                {
                    target.At(i, j, At(i, j));
                }
            }
        }

        /// <summary>
        /// Creates a <strong>Matrix</strong> for the given number of rows and columns.
        /// </summary>
        /// <param name="numberOfRows">
        /// The number of rows.
        /// </param>
        /// <param name="numberOfColumns">
        /// The number of columns.
        /// </param>
        /// <returns>
        /// A <strong>Matrix</strong> with the given dimensions.
        /// </returns>
        /// <remarks>
        /// Creates a matrix of the same matrix type as the current matrix.
        /// </remarks>
        public abstract Matrix<T> CreateMatrix(int numberOfRows, int numberOfColumns);

        /// <summary>
        /// Creates a Vector with a the given dimension.
        /// </summary>
        /// <param name="size">The size of the vector.</param>
        /// <returns>
        /// A Vector with the given dimension.
        /// </returns>
        /// <remarks>
        /// Creates a vector of the same type as the current matrix.
        /// </remarks>
        public abstract Vector<T> CreateVector(int size);

        /// <summary>
        /// Returns a <see cref="System.String"/> that represents this instance.
        /// </summary>
        /// <returns>
        /// A <see cref="System.String"/> that represents this instance.
        /// </returns>
        public override string ToString()
        {
            return ToString(null);
        }

        /// <summary>
        /// Copies a row into an Vector.
        /// </summary>
        /// <param name="index">The row to copy.</param>
        /// <returns>A Vector containing the copied elements.</returns>
        /// <exception cref="ArgumentOutOfRangeException">If <paramref name="index"/> is negative,
        /// or greater than or equal to the number of rows.</exception>
        public virtual Vector<T> Row(int index)
        {
            var ret = CreateVector(ColumnCount);
            Row(index, 0, ColumnCount, ret);
            return ret;
        }

        /// <summary>
        /// Copies a row into to the given Vector.
        /// </summary>
        /// <param name="index">The row to copy.</param>
        /// <param name="result">The Vector to copy the row into.</param>
        /// <exception cref="ArgumentNullException">If the result vector is <see langword="null" />.</exception>
        /// <exception cref="ArgumentOutOfRangeException">If <paramref name="index"/> is negative,
        /// or greater than or equal to the number of rows.</exception>
        /// <exception cref="ArgumentOutOfRangeException">If <b>this.Columns != result.Count</b>.</exception>
        public virtual void Row(int index, Vector<T> result)
        {
            Row(index, 0, ColumnCount, result);
        }

        /// <summary>
        /// Copies the requested row elements into a new Vector.
        /// </summary>
        /// <param name="rowIndex">The row to copy elements from.</param>
        /// <param name="columnIndex">The column to start copying from.</param>
        /// <param name="length">The number of elements to copy.</param>
        /// <returns>A Vector containing the requested elements.</returns>
        /// <exception cref="ArgumentOutOfRangeException">If:
        /// <list><item><paramref name="rowIndex"/> is negative,
        /// or greater than or equal to the number of rows.</item>
        /// <item><paramref name="columnIndex"/> is negative,
        /// or greater than or equal to the number of columns.</item>
        /// <item><c>(columnIndex + length) &gt;= Columns.</c></item></list></exception>        
        /// <exception cref="ArgumentException">If <paramref name="length"/> is not positive.</exception>
        public virtual Vector<T> Row(int rowIndex, int columnIndex, int length)
        {
            var ret = CreateVector(length);
            Row(rowIndex, columnIndex, length, ret);
            return ret;
        }

        /// <summary>
        /// Copies the requested row elements into a new Vector.
        /// </summary>
        /// <param name="rowIndex">The row to copy elements from.</param>
        /// <param name="columnIndex">The column to start copying from.</param>
        /// <param name="length">The number of elements to copy.</param>
        /// <param name="result">The Vector to copy the column into.</param>
        /// <exception cref="ArgumentNullException">If the result Vector is <see langword="null" />.</exception>
        /// <exception cref="ArgumentOutOfRangeException">If <paramref name="rowIndex"/> is negative,
        /// or greater than or equal to the number of columns.</exception>        
        /// <exception cref="ArgumentOutOfRangeException">If <paramref name="columnIndex"/> is negative,
        /// or greater than or equal to the number of rows.</exception>        
        /// <exception cref="ArgumentOutOfRangeException">If <paramref name="columnIndex"/> + <paramref name="length"/>  
        /// is greater than or equal to the number of rows.</exception>
        /// <exception cref="ArgumentException">If <paramref name="length"/> is not positive.</exception>
        /// <exception cref="ArgumentOutOfRangeException">If <strong>result.Count &lt; length</strong>.</exception>
        public virtual void Row(int rowIndex, int columnIndex, int length, Vector<T> result)
        {
            if (result == null)
            {
                throw new ArgumentNullException("result");
            }

            if (rowIndex >= RowCount || rowIndex < 0)
            {
                throw new ArgumentOutOfRangeException("rowIndex");
            }

            if (columnIndex >= ColumnCount || columnIndex < 0)
            {
                throw new ArgumentOutOfRangeException("columnIndex");
            }

            if (columnIndex + length > ColumnCount)
            {
                throw new ArgumentOutOfRangeException("length");
            }

            if (length < 1)
            {
                throw new ArgumentException(Resources.ArgumentMustBePositive, "length");
            }

            if (result.Count < length)
            {
                throw new ArgumentException(Resources.ArgumentVectorsSameLength, "result");
            }

            for (int i = columnIndex, j = 0; i < columnIndex + length; i++, j++)
            {
                result[j] = At(rowIndex, i);
            }
        }

        /// <summary>
        /// Copies a column into a new Vector>.
        /// </summary>
        /// <param name="index">The column to copy.</param>
        /// <returns>A Vector containing the copied elements.</returns>
        /// <exception cref="ArgumentOutOfRangeException">If <paramref name="index"/> is negative,
        /// or greater than or equal to the number of columns.</exception>
        public virtual Vector<T> Column(int index)
        {
            var result = CreateVector(RowCount);
            Column(index, 0, RowCount, result);
            return result;
        }

        /// <summary>
        /// Copies a column into to the given Vector.
        /// </summary>
        /// <param name="index">The column to copy.</param>
        /// <param name="result">The Vector to copy the column into.</param>
        /// <exception cref="ArgumentNullException">If the result Vector is <see langword="null" />.</exception>
        /// <exception cref="ArgumentOutOfRangeException">If <paramref name="index"/> is negative,
        /// or greater than or equal to the number of columns.</exception>
        /// <exception cref="ArgumentOutOfRangeException">If <b>this.Rows != result.Count</b>.</exception>
        public virtual void Column(int index, Vector<T> result)
        {
            Column(index, 0, RowCount, result);
        }

        /// <summary>
        /// Copies the requested column elements into a new Vector.
        /// </summary>
        /// <param name="columnIndex">The column to copy elements from.</param>
        /// <param name="rowIndex">The row to start copying from.</param>
        /// <param name="length">The number of elements to copy.</param>
        /// <returns>A Vector containing the requested elements.</returns>
        /// <exception cref="ArgumentOutOfRangeException">If:
        /// <list><item><paramref name="columnIndex"/> is negative,
        /// or greater than or equal to the number of columns.</item>
        /// <item><paramref name="rowIndex"/> is negative,
        /// or greater than or equal to the number of rows.</item>
        /// <item><c>(rowIndex + length) &gt;= Rows.</c></item></list>
        /// </exception>        
        /// <exception cref="ArgumentException">If <paramref name="length"/> is not positive.</exception>
        public virtual Vector<T> Column(int columnIndex, int rowIndex, int length)
        {
            var result = CreateVector(length);
            Column(columnIndex, rowIndex, length, result);
            return result;
        }

        /// <summary>
        /// Copies the requested column elements into the given vector.
        /// </summary>
        /// <param name="columnIndex">The column to copy elements from.</param>
        /// <param name="rowIndex">The row to start copying from.</param>
        /// <param name="length">The number of elements to copy.</param>
        /// <param name="result">The Vector to copy the column into.</param>
        /// <exception cref="ArgumentNullException">If the result Vector is <see langword="null" />.</exception>
        /// <exception cref="ArgumentOutOfRangeException">If <paramref name="columnIndex"/> is negative,
        /// or greater than or equal to the number of columns.</exception>        
        /// <exception cref="ArgumentOutOfRangeException">If <paramref name="rowIndex"/> is negative,
        /// or greater than or equal to the number of rows.</exception>        
        /// <exception cref="ArgumentOutOfRangeException">If <paramref name="rowIndex"/> + <paramref name="length"/>  
        /// is greater than or equal to the number of rows.</exception>
        /// <exception cref="ArgumentException">If <paramref name="length"/> is not positive.</exception>
        /// <exception cref="ArgumentOutOfRangeException">If <strong>result.Count &lt; length</strong>.</exception>
        public virtual void Column(int columnIndex, int rowIndex, int length, Vector<T> result)
        {
            if (result == null)
            {
                throw new ArgumentNullException("result");
            }

            if (columnIndex >= ColumnCount || columnIndex < 0)
            {
                throw new ArgumentOutOfRangeException("columnIndex");
            }

            if (rowIndex >= RowCount || rowIndex < 0)
            {
                throw new ArgumentOutOfRangeException("rowIndex");
            }

            if (rowIndex + length > RowCount)
            {
                throw new ArgumentOutOfRangeException("length");
            }

            if (length < 1)
            {
                throw new ArgumentException(Resources.ArgumentMustBePositive, "length");
            }

            if (result.Count < length)
            {
                throw new ArgumentException(Resources.ArgumentVectorsSameLength, "result");
            }

            for (int i = rowIndex, j = 0; i < rowIndex + length; i++, j++)
            {
                result[j] = At(i, columnIndex);
            }
        }

        /// <summary>
        /// Returns a new matrix containing the lower triangle of this matrix.
        /// </summary>
        /// <returns>The lower triangle of this matrix.</returns>        
        public virtual Matrix<T> LowerTriangle()
        {
            var ret = CreateMatrix(RowCount, ColumnCount);

            for (var row = 0; row < RowCount; row++)
            {
                for (var column = 0; column <= row && column < ColumnCount; column++)
                {
                    ret.At(row, column, At(row, column));
                }
            }

            return ret;
        }

        /// <summary>
        /// Puts the lower triangle of this matrix into the result matrix.
        /// </summary>
        /// <param name="result">Where to store the lower triangle.</param>
        /// <exception cref="ArgumentNullException">If <paramref name="result"/> is <see langword="null" />.</exception>
        /// <exception cref="ArgumentException">If the result matrix's dimensions are not the same as this matrix.</exception>
        public virtual void LowerTriangle(Matrix<T> result)
        {
            if (result == null)
            {
                throw new ArgumentNullException("result");
            }

            if (result.RowCount != RowCount || result.ColumnCount != ColumnCount)
            {
                throw new ArgumentException(Resources.ArgumentMatrixDimensions, "result");
            }

            for (var row = 0; row < RowCount; row++)
            {
                for (var column = 0; column < ColumnCount; column++)
                {
                    result.At(row, column, row >= column ? At(row, column) : default(T));
                }
            }
        }

        /// <summary>
        /// Returns a new matrix containing the upper triangle of this matrix.
        /// </summary>
        /// <returns>The upper triangle of this matrix.</returns>   
        public virtual Matrix<T> UpperTriangle()
        {
            var ret = CreateMatrix(RowCount, ColumnCount);

            for (var row = 0; row < RowCount; row++)
            {
                for (var column = row; column < ColumnCount; column++)
                {
                    ret.At(row, column, At(row, column));
                }
            }

            return ret;
        }

        /// <summary>
        /// Puts the upper triangle of this matrix into the result matrix.
        /// </summary>
        /// <param name="result">Where to store the lower triangle.</param>
        /// <exception cref="ArgumentNullException">If <paramref name="result"/> is <see langword="null" />.</exception>
        /// <exception cref="ArgumentException">If the result matrix's dimensions are not the same as this matrix.</exception>
        public virtual void UpperTriangle(Matrix<T> result)
        {
            if (result == null)
            {
                throw new ArgumentNullException("result");
            }

            if (result.RowCount != RowCount || result.ColumnCount != ColumnCount)
            {
                throw new ArgumentException(Resources.ArgumentMatrixDimensions, "result");
            }

            for (var row = 0; row < RowCount; row++)
            {
                for (var column = 0; column < ColumnCount; column++)
                {
                    result.At(row, column, row <= column ? At(row, column) : default(T));
                }
            }
        }

        /// <summary>
        /// Creates a matrix that contains the values from the requested sub-matrix.
        /// </summary>
        /// <param name="rowIndex">The row to start copying from.</param>
        /// <param name="rowLength">The number of rows to copy. Must be positive.</param>
        /// <param name="columnIndex">The column to start copying from.</param>
        /// <param name="columnLength">The number of columns to copy. Must be positive.</param>
        /// <returns>The requested sub-matrix.</returns>
        /// <exception cref="ArgumentOutOfRangeException">If: <list><item><paramref name="rowIndex"/> is
        /// negative, or greater than or equal to the number of rows.</item>
        /// <item><paramref name="columnIndex"/> is negative, or greater than or equal to the number 
        /// of columns.</item>
        /// <item><c>(columnIndex + columnLength) &gt;= Columns</c></item>
        /// <item><c>(rowIndex + rowLength) &gt;= Rows</c></item></list></exception>        
        /// <exception cref="ArgumentException">If <paramref name="rowLength"/> or <paramref name="columnLength"/>
        /// is not positive.</exception>
        public virtual Matrix<T> SubMatrix(int rowIndex, int rowLength, int columnIndex, int columnLength)
        {
            if (rowIndex >= RowCount || rowIndex < 0)
            {
                throw new ArgumentOutOfRangeException("rowIndex");
            }

            if (columnIndex >= ColumnCount || columnIndex < 0)
            {
                throw new ArgumentOutOfRangeException("columnIndex");
            }

            if (rowLength < 1)
            {
                throw new ArgumentException(Resources.ArgumentMustBePositive, "rowLength");
            }

            if (columnLength < 1)
            {
                throw new ArgumentException(Resources.ArgumentMustBePositive, "columnLength");
            }

            var colMax = columnIndex + columnLength;
            var rowMax = rowIndex + rowLength;

            if (rowMax > RowCount)
            {
                throw new ArgumentOutOfRangeException("rowLength");
            }

            if (colMax > ColumnCount)
            {
                throw new ArgumentOutOfRangeException("columnLength");
            }

            var result = CreateMatrix(rowLength, columnLength);

            for (var j = columnIndex; j < colMax; j++)
            {
                for (int i = rowIndex, ii = 0; i < rowMax; i++, ii++)
                {
                    result.At(ii, j - columnIndex, At(i, j));
                }
            }

            return result;
        }

        /// <summary>
        /// Returns an <see cref="IEnumerator{T}"/> that enumerates over the matrix columns.
        /// </summary>
        /// <returns>An <see cref="IEnumerator{T}"/> that enumerates over the matrix columns</returns>
        /// <seealso cref="IEnumerator{T}"/>
        public virtual IEnumerable<Tuple<int, Vector<T>>> ColumnEnumerator()
        {
            for (var i = 0; i < ColumnCount; i++)
            {
                yield return new Tuple<int, Vector<T>>(i, Column(i));
            }
        }

        /// <summary>
        /// Returns an <see cref="IEnumerator{T}"/> that enumerates the requested matrix columns.
        /// </summary>
        /// <param name="index">The column to start enumerating over.</param>
        /// <param name="length">The number of columns to enumerating over.</param>
        /// <returns>An <see cref="IEnumerator{T}"/> that enumerates over requested matrix columns.</returns>
        /// <seealso cref="IEnumerator{T}"/>
        /// <exception cref="ArgumentOutOfRangeException">If:
        /// <list><item><paramref name="index"/> is negative,
        /// or greater than or equal to the number of columns.</item>        
        /// <item><c>(index + length) &gt;= Columns.</c></item></list>
        /// </exception>   
        /// <exception cref="ArgumentException">If <paramref name="length"/> is not positive.</exception>     
        public virtual IEnumerable<Tuple<int, Vector<T>>> ColumnEnumerator(int index, int length)
        {
            if (index >= ColumnCount || index < 0)
            {
                throw new ArgumentOutOfRangeException("index");
            }

            if (index + length > ColumnCount)
            {
                throw new ArgumentOutOfRangeException("length");
            }

            if (length < 1)
            {
                throw new ArgumentException(Resources.ArgumentMustBePositive, "length");
            }

            var maxIndex = index + length;
            for (var i = index; i < maxIndex; i++)
            {
                yield return new Tuple<int, Vector<T>>(i, Column(i));
            }
        }

        /// <summary>
        /// Returns an <see cref="IEnumerator{T}"/> that enumerates the requested matrix rows.
        /// </summary>
        /// <param name="index">The row to start enumerating over.</param>
        /// <param name="length">The number of rows to enumerating over.</param>
        /// <returns>An <see cref="IEnumerator{T}"/> that enumerates over requested matrix rows.</returns>
        /// <seealso cref="IEnumerator{T}"/>
        /// <exception cref="ArgumentOutOfRangeException">If:
        /// <list><item><paramref name="index"/> is negative,
        /// or greater than or equal to the number of rows.</item>        
        /// <item><c>(index + length) &gt;= Rows.</c></item></list></exception>        
        /// <exception cref="ArgumentException">If <paramref name="length"/> is not positive.</exception>     
        public virtual IEnumerable<Tuple<int, Vector<T>>> RowEnumerator(int index, int length)
        {
            if (index >= RowCount || index < 0)
            {
                throw new ArgumentOutOfRangeException("index");
            }

            if (index + length > RowCount)
            {
                throw new ArgumentOutOfRangeException("length");
            }

            if (length < 1)
            {
                throw new ArgumentException(Resources.ArgumentMustBePositive, "length");
            }

            var maxi = index + length;
            for (var i = index; i < maxi; i++)
            {
                yield return new Tuple<int, Vector<T>>(i, Row(i));
            }
        }

        /// <summary>
        /// Returns an <see cref="IEnumerator{T}"/> that enumerates over the matrix rows.
        /// </summary>
        /// <returns>An <see cref="IEnumerator{T}"/> that enumerates over the matrix rows</returns>
        /// <seealso cref="IEnumerator{T}"/>        
        public virtual IEnumerable<Tuple<int, Vector<T>>> RowEnumerator()
        {
            for (var i = 0; i < RowCount; i++)
            {
                yield return new Tuple<int, Vector<T>>(i, Row(i));
            }
        }

        /// <summary>
        /// Returns the elements of the diagonal in a Vector.
        /// </summary>
        /// <returns>The elements of the diagonal.</returns>
        /// <remarks>For non-square matrices, the method returns Min(Rows, Columns) elements where
        /// i == j (i is the row index, and j is the column index).</remarks>
        public virtual Vector<T> Diagonal()
        {
            var min = Math.Min(RowCount, ColumnCount);
            var diagonal = CreateVector(min);

            for (var i = 0; i < min; i++)
            {
                diagonal[i] = At(i, i);
            }

            return diagonal;
        }

        /// <summary>
        /// Returns a new matrix containing the lower triangle of this matrix. The new matrix
        /// does not contain the diagonal elements of this matrix.
        /// </summary>
        /// <returns>The lower triangle of this matrix.</returns>
        public virtual Matrix<T> StrictlyLowerTriangle()
        {
            var result = CreateMatrix(RowCount, ColumnCount);

            for (var row = 0; row < RowCount; row++)
            {
                for (var column = 0; column < row; column++)
                {
                    result.At(row, column, At(row, column));
                }
            }

            return result;
        }

        /// <summary>
        /// Puts the strictly lower triangle of this matrix into the result matrix.
        /// </summary>
        /// <param name="result">Where to store the lower triangle.</param>
        /// <exception cref="ArgumentNullException">If <paramref name="result"/> is <see langword="null" />.</exception>
        /// <exception cref="ArgumentException">If the result matrix's dimensions are not the same as this matrix.</exception>
        public virtual void StrictlyLowerTriangle(Matrix<T> result)
        {
            if (result == null)
            {
                throw new ArgumentNullException("result");
            }

            if (result.RowCount != RowCount || result.ColumnCount != ColumnCount)
            {
                throw new ArgumentException(Resources.ArgumentMatrixDimensions, "result");
            }

            for (var row = 0; row < RowCount; row++)
            {
                for (var column = 0; column < ColumnCount; column++)
                {
                    result.At(row, column, row > column ? At(row, column) : default(T));
                }
            }
        }

        /// <summary>
        /// Returns a new matrix containing the upper triangle of this matrix. The new matrix
        /// does not contain the diagonal elements of this matrix.
        /// </summary>
        /// <returns>The upper triangle of this matrix.</returns>
        public virtual Matrix<T> StrictlyUpperTriangle()
        {
            var result = CreateMatrix(RowCount, ColumnCount);

            for (var row = 0; row < RowCount; row++)
            {
                for (var column = row + 1; column < ColumnCount; column++)
                {
                    result.At(row, column, At(row, column));
                }
            }

            return result;
        }

        /// <summary>
        /// Puts the strictly upper triangle of this matrix into the result matrix.
        /// </summary>
        /// <param name="result">Where to store the lower triangle.</param>
        /// <exception cref="ArgumentNullException">If <paramref name="result"/> is <see langword="null" />.</exception>
        /// <exception cref="ArgumentException">If the result matrix's dimensions are not the same as this matrix.</exception>
        public virtual void StrictlyUpperTriangle(Matrix<T> result)
        {
            if (result == null)
            {
                throw new ArgumentNullException("result");
            }

            if (result.RowCount != RowCount || result.ColumnCount != ColumnCount)
            {
                throw new ArgumentException(Resources.ArgumentMatrixDimensions, "result");
            }

            for (var row = 0; row < RowCount; row++)
            {
                for (var column = 0; column < ColumnCount; column++)
                {
                    result.At(row, column, row < column ? At(row, column) : default(T));
                }
            }
        }

        /// <summary>
        /// Creates a new matrix and inserts the given column at the given index.
        /// </summary>
        /// <param name="columnIndex">The index of where to insert the column.</param>
        /// <param name="column">The column to insert.</param>
        /// <returns>A new matrix with the inserted column.</returns>
        /// <exception cref="ArgumentNullException">If <paramref name="column "/> is <see langword="null" />. </exception>
        /// <exception cref="ArgumentOutOfRangeException">If <paramref name="columnIndex"/> is &lt; zero or &gt; the number of columns.</exception>
        /// <exception cref="ArgumentException">If the size of <paramref name="column"/> != the number of rows.</exception>
        public virtual Matrix<T> InsertColumn(int columnIndex, Vector<T> column)
        {
            if (column == null)
            {
                throw new ArgumentNullException("column");
            }

            if (columnIndex < 0 || columnIndex > ColumnCount)
            {
                throw new ArgumentOutOfRangeException("columnIndex");
            }

            if (column.Count != RowCount)
            {
                throw new ArgumentException(Resources.ArgumentMatrixSameRowDimension, "column");
            }

            var result = CreateMatrix(RowCount, ColumnCount + 1);

            for (var i = 0; i < columnIndex; i++)
            {
                result.SetColumn(i, Column(i));
            }

            result.SetColumn(columnIndex, column);

            for (var i = columnIndex + 1; i < ColumnCount + 1; i++)
            {
                result.SetColumn(i, Column(i - 1));
            }

            return result;
        }

        /// <summary>
        /// Copies the values of the given array to the specified column.
        /// </summary>
        /// <param name="columnIndex">The column to copy the values to.</param>
        /// <param name="column">The array to copy the values from.</param>
        /// <exception cref="ArgumentNullException">If <paramref name="column"/> is <see langword="null" />.</exception>        
        /// <exception cref="ArgumentOutOfRangeException">If <paramref name="columnIndex"/> is less than zero,
        /// or greater than or equal to the number of columns.</exception>
        /// <exception cref="ArgumentException">If the size of <paramref name="column"/> does not
        /// equal the number of rows of this <strong>Matrix</strong>.</exception>
        /// <exception cref="ArgumentException">If the size of <paramref name="column"/> does not
        /// equal the number of rows of this <strong>Matrix</strong>.</exception>
        public virtual void SetColumn(int columnIndex, T[] column)
        {
            if (columnIndex < 0 || columnIndex >= ColumnCount)
            {
                throw new ArgumentOutOfRangeException("columnIndex");
            }

            if (column == null)
            {
                throw new ArgumentNullException("column");
            }

            if (column.Length != RowCount)
            {
                throw new ArgumentException(Resources.ArgumentMatrixSameRowDimension, "column");
            }

            for (var i = 0; i < RowCount; i++)
            {
                At(i, columnIndex, column[i]);
            }
        }

        /// <summary>
        /// Copies the values of the given Vector to the specified column.
        /// </summary>
        /// <param name="columnIndex">The column to copy the values to.</param>
        /// <param name="column">The vector to copy the values from.</param>
        /// <exception cref="ArgumentNullException">If <paramref name="column"/> is <see langword="null" />.</exception>        
        /// <exception cref="ArgumentOutOfRangeException">If <paramref name="columnIndex"/> is less than zero,
        /// or greater than or equal to the number of columns.</exception>
        /// <exception cref="ArgumentException">If the size of <paramref name="column"/> does not
        /// equal the number of rows of this <strong>Matrix</strong>.</exception>
        public virtual void SetColumn(int columnIndex, Vector<T> column)
        {
            if (columnIndex < 0 || columnIndex >= ColumnCount)
            {
                throw new ArgumentOutOfRangeException("columnIndex");
            }

            if (column == null)
            {
                throw new ArgumentNullException("column");
            }

            if (column.Count != RowCount)
            {
                throw new ArgumentException(Resources.ArgumentMatrixSameRowDimension, "column");
            }

            for (var i = 0; i < RowCount; i++)
            {
                At(i, columnIndex, column[i]);
            }
        }

        /// <summary>
        /// Creates a new matrix and inserts the given row at the given index.
        /// </summary>
        /// <param name="rowIndex">The index of where to insert the row.</param>
        /// <param name="row">The row to insert.</param>
        /// <returns>A new matrix with the inserted column.</returns>
        /// <exception cref="ArgumentNullException">If <paramref name="row"/> is <see langword="null" />. </exception>
        /// <exception cref="ArgumentOutOfRangeException">If <paramref name="rowIndex"/> is &lt; zero or &gt; the number of rows.</exception>
        /// <exception cref="ArgumentException">If the size of <paramref name="row"/> != the number of columns.</exception>
        public virtual Matrix<T> InsertRow(int rowIndex, Vector<T> row)
        {
            if (row == null)
            {
                throw new ArgumentNullException("row");
            }

            if (rowIndex < 0 || rowIndex > RowCount)
            {
                throw new ArgumentOutOfRangeException("rowIndex");
            }

            if (row.Count != ColumnCount)
            {
                throw new ArgumentException(Resources.ArgumentMatrixSameRowDimension, "row");
            }

            var result = CreateMatrix(RowCount + 1, ColumnCount);

            for (var i = 0; i < rowIndex; i++)
            {
                result.SetRow(i, Row(i));
            }

            result.SetRow(rowIndex, row);

            for (var i = rowIndex + 1; i < RowCount + 1; i++)
            {
                result.SetRow(i, Row(i - 1));
            }

            return result;
        }

        /// <summary>
        /// Copies the values of the given Vector to the specified row.
        /// </summary>
        /// <param name="rowIndex">The row to copy the values to.</param>
        /// <param name="row">The vector to copy the values from.</param>
        /// <exception cref="ArgumentNullException">If <paramref name="row"/> is <see langword="null" />.</exception>            
        /// <exception cref="ArgumentOutOfRangeException">If <paramref name="rowIndex"/> is less than zero,
        /// or greater than or equal to the number of rows.</exception>
        /// <exception cref="ArgumentException">If the size of <paramref name="row"/> does not
        /// equal the number of columns of this <strong>Matrix</strong>.</exception>
        public virtual void SetRow(int rowIndex, Vector<T> row)
        {
            if (rowIndex < 0 || rowIndex >= RowCount)
            {
                throw new ArgumentOutOfRangeException("rowIndex");
            }

            if (row == null)
            {
                throw new ArgumentNullException("row");
            }

            if (row.Count != ColumnCount)
            {
                throw new ArgumentException(Resources.ArgumentMatrixSameRowDimension, "row");
            }

            for (var i = 0; i < ColumnCount; i++)
            {
                At(rowIndex, i, row[i]);
            }
        }

        /// <summary>
        /// Copies the values of the given array to the specified row.
        /// </summary>
        /// <param name="rowIndex">The row to copy the values to.</param>
        /// <param name="row">The array to copy the values from.</param>
        /// <exception cref="ArgumentNullException">If <paramref name="row"/> is <see langword="null" />.</exception>  
        /// <exception cref="ArgumentOutOfRangeException">If <paramref name="rowIndex"/> is less than zero,
        /// or greater than or equal to the number of rows.</exception>
        /// <exception cref="ArgumentException">If the size of <paramref name="row"/> does not
        /// equal the number of columns of this <strong>Matrix</strong>.</exception>
        public virtual void SetRow(int rowIndex, T[] row)
        {
            if (rowIndex < 0 || rowIndex >= RowCount)
            {
                throw new ArgumentOutOfRangeException("rowIndex");
            }

            if (row == null)
            {
                throw new ArgumentNullException("row");
            }

            if (row.Length != ColumnCount)
            {
                throw new ArgumentException(Resources.ArgumentMatrixSameRowDimension, "row");
            }

            for (var i = 0; i < ColumnCount; i++)
            {
                At(rowIndex, i, row[i]);
            }
        }

        /// <summary>
        /// Copies the values of a given matrix into a region in this matrix.
        /// </summary>
        /// <param name="rowIndex">The row to start copying to.</param>
        /// <param name="rowLength">The number of rows to copy. Must be positive.</param>
        /// <param name="columnIndex">The column to start copying to.</param>
        /// <param name="columnLength">The number of columns to copy. Must be positive.</param>
        /// <param name="subMatrix">The sub-matrix to copy from.</param>
        /// <exception cref="ArgumentOutOfRangeException">If: <list><item><paramref name="rowIndex"/> is
        /// negative, or greater than or equal to the number of rows.</item>
        /// <item><paramref name="columnIndex"/> is negative, or greater than or equal to the number 
        /// of columns.</item>
        /// <item><c>(columnIndex + columnLength) &gt;= Columns</c></item>
        /// <item><c>(rowIndex + rowLength) &gt;= Rows</c></item></list></exception> 
        /// <exception cref="ArgumentNullException">If <paramref name="subMatrix"/> is <see langword="null" /></exception>
        /// <item>the size of <paramref name="subMatrix"/> is not at least <paramref name="rowLength"/> x <paramref name="columnLength"/>.</item>
        /// <exception cref="ArgumentException">If <paramref name="rowLength"/> or <paramref name="columnLength"/>
        /// is not positive.</exception>
        public virtual void SetSubMatrix(int rowIndex, int rowLength, int columnIndex, int columnLength, Matrix<T> subMatrix)
        {
            if (rowIndex >= RowCount || rowIndex < 0)
            {
                throw new ArgumentOutOfRangeException("rowIndex");
            }

            if (columnIndex >= ColumnCount || columnIndex < 0)
            {
                throw new ArgumentOutOfRangeException("columnIndex");
            }

            if (rowLength < 1)
            {
                throw new ArgumentException(Resources.ArgumentMustBePositive, "rowLength");
            }

            if (columnLength < 1)
            {
                throw new ArgumentException(Resources.ArgumentMustBePositive, "columnLength");
            }

            if (subMatrix == null)
            {
                throw new ArgumentNullException("subMatrix");
            }

            if (columnLength > subMatrix.ColumnCount)
            {
                throw new ArgumentOutOfRangeException("columnLength", @"columnLength can be at most the number of columns in subMatrix.");
            }

            if (rowLength > subMatrix.RowCount)
            {
                throw new ArgumentOutOfRangeException("rowLength", @"rowLength can be at most the number of rows in subMatrix.");
            }

            var colMax = columnIndex + columnLength;
            var rowMax = rowIndex + rowLength;

            if (rowMax > RowCount)
            {
                throw new ArgumentOutOfRangeException("rowLength");
            }

            if (colMax > ColumnCount)
            {
                throw new ArgumentOutOfRangeException("columnLength");
            }

            for (var j = columnIndex; j < colMax; j++)
            {
                for (int i = rowIndex, ii = 0; i < rowMax; i++, ii++)
                {
                    At(i, j, subMatrix[ii, j - columnIndex]);
                }
            }
        }

        /// <summary>
        /// Copies the values of the given Vector to the diagonal.
        /// </summary>
        /// <param name="source">The vector to copy the values from. The length of the vector should be
        /// Min(Rows, Columns).</param>
        /// <exception cref="ArgumentNullException">If <paramref name="source"/> is <see langword="null" />.</exception>   
        /// <exception cref="ArgumentException">If the length of <paramref name="source"/> does not
        /// equal Min(Rows, Columns).</exception>
        /// <remarks>For non-square matrices, the elements of <paramref name="source"/> are copied to
        /// this[i,i].</remarks>
        public virtual void SetDiagonal(Vector<T> source)
        {
            if (source == null)
            {
                throw new ArgumentNullException("source");
            }

            var min = Math.Min(RowCount, ColumnCount);

            if (source.Count != min)
            {
                throw new ArgumentException(Resources.ArgumentVectorsSameLength, "source");
            }

            for (var i = 0; i < min; i++)
            {
                At(i, i, source[i]);
            }
        }

        /// <summary>
        /// Copies the values of the given array to the diagonal.
        /// </summary>
        /// <param name="source">The array to copy the values from. The length of the vector should be
        /// Min(Rows, Columns).</param>
        /// <exception cref="ArgumentNullException">If <paramref name="source"/> is <see langword="null" />.</exception>   
        /// <exception cref="ArgumentException">If the length of <paramref name="source"/> does not
        /// equal Min(Rows, Columns).</exception>
        /// <remarks>For non-square matrices, the elements of <paramref name="source"/> are copied to
        /// this[i,i].</remarks>
        public virtual void SetDiagonal(T[] source)
        {
            if (source == null)
            {
                throw new ArgumentNullException("source");
            }

            var min = Math.Min(RowCount, ColumnCount);

            if (source.Length != min)
            {
                throw new ArgumentException(Resources.ArgumentArraysSameLength, "source");
            }

            for (var i = 0; i < min; i++)
            {
                At(i, i, source[i]);
            }
        }

        /// <summary>
        /// Returns this matrix as a multidimensional array.
        /// </summary>
        /// <returns>A multidimensional containing the values of this matrix.</returns>        
        public virtual T[,] ToArray()
        {
            var ret = new T[RowCount, ColumnCount];
            CommonParallel.For(
                0, 
                ColumnCount, 
                j =>
                {
                    for (var i = 0; i < RowCount; i++)
                    {
                        ret[i, j] = At(i, j);
                    }
                });
            return ret;
        }

        /// <summary>
        /// Returns the matrix's elements as an array with the data laid out column-wise.
        /// </summary>
        /// <example><pre>
        /// 1, 2, 3
        /// 4, 5, 6  will be returned as  1, 4, 7, 2, 5, 8, 3, 6, 9
        /// 7, 8, 9
        /// </pre></example>
        /// <returns>An array containing the matrix's elements.</returns>
        public virtual T[] ToColumnWiseArray()
        {
            var ret = new T[RowCount * ColumnCount];
            foreach (var column in ColumnEnumerator())
            {
                var columnIndex = column.Item1 * RowCount;
                foreach (var element in column.Item2.GetIndexedEnumerator())
                {
                    ret[columnIndex + element.Item1] = element.Item2;
                }
            }

            return ret;
        }

        /// <summary>
        /// Returns the matrix's elements as an array with the data laid row-wise.
        /// </summary>
        /// <example><pre>
        /// 1, 2, 3
        /// 4, 5, 6  will be returned as  1, 2, 3, 4, 5, 6, 7, 8, 9
        /// 7, 8, 9
        /// </pre></example>
        /// <returns>An array containing the matrix's elements.</returns>
        public virtual T[] ToRowWiseArray()
        {
            var ret = new T[RowCount * ColumnCount];

            foreach (var row in RowEnumerator())
            {
                var rowIndex = row.Item1 * ColumnCount;
                foreach (var element in row.Item2.GetIndexedEnumerator())
                {
                    ret[rowIndex + element.Item1] = element.Item2;
                }
            }

            return ret;
        }

        #region Implemented Interfaces

#if !SILVERLIGHT

        #region ICloneable

        /// <summary>
        /// Creates a new object that is a copy of the current instance.
        /// </summary>
        /// <returns>
        /// A new object that is a copy of this instance.
        /// </returns>
        object ICloneable.Clone()
        {
            return Clone();
        }

        #endregion

#endif

        #region IEquatable<Matrix<T>>

        /// <summary>
        /// Indicates whether the current object is equal to another object of the same type.
        /// </summary>
        /// <param name="other">
        /// An object to compare with this object.
        /// </param>
        /// <returns>
        /// <c>true</c> if the current object is equal to the <paramref name="other"/> parameter; otherwise, <c>false</c>.
        /// </returns>
        public virtual bool Equals(Matrix<T> other)
        {
            // Reject equality when the argument is null or has a different shape.
            if (other == null)
            {
                return false;
            }

            if (ColumnCount != other.ColumnCount || RowCount != other.RowCount)
            {
                return false;
            }

            // Accept if the argument is the same object as this.
            if (ReferenceEquals(this, other))
            {
                return true;
            }

            // If all else fails, perform element wise comparison.
            for (var row = 0; row < RowCount; row++)
            {
                for (var column = 0; column < ColumnCount; column++)
                {
                    if (!At(row, column).Equals(other.At(row, column)))
                    {
                        return false;
                    }
                }
            }

            return true;
        }

        #endregion

        #region IFormattable

        /// <summary>
        /// Returns a <see cref="System.String"/> that represents this instance.
        /// </summary>
        /// <param name="format">
        /// The format to use.
        /// </param>
        /// <param name="formatProvider">
        /// The format provider to use.
        /// </param>
        /// <returns>
        /// A <see cref="System.String"/> that represents this instance.
        /// </returns>
        public virtual string ToString(string format, IFormatProvider formatProvider = null)
        {
            var stringBuilder = new StringBuilder();
            for (var row = 0; row < RowCount; row++)
            {
                for (var column = 0; column < ColumnCount; column++)
                {
                    stringBuilder.Append(At(row, column).ToString(format, formatProvider));
                    if (column != ColumnCount - 1)
                    {
                        stringBuilder.Append(formatProvider.GetTextInfo().ListSeparator);
                    }
                }

                if (row != RowCount - 1)
                {
                    stringBuilder.Append(Environment.NewLine);
                }
            }

            return stringBuilder.ToString();
        }

        #endregion

        #endregion

        /// <summary>
        /// Checks the range of the requested row, column. 
        /// </summary>
        /// <param name="row">
        /// The row of the element.
        /// </param>
        /// <param name="column">
        /// The column of the element.
        /// </param>
        private void RangeCheck(int row, int column)
        {
            if (row < 0 || row >= RowCount)
            {
                throw new ArgumentOutOfRangeException("row");
            }

            if (column < 0 || column >= ColumnCount)
            {
                throw new ArgumentOutOfRangeException("column");
            }
        }

        #region System.Object overrides

        /// <summary>
        /// Determines whether the specified <see cref="System.Object"/> is equal to this instance.
        /// </summary>
        /// <param name="obj">The <see cref="System.Object"/> to compare with this instance.</param>
        /// <returns>
        ///     <c>true</c> if the specified <see cref="System.Object"/> is equal to this instance; otherwise, <c>false</c>.
        /// </returns>
        public override bool Equals(object obj)
        {
            return Equals(obj as Matrix<T>);
        }

        /// <summary>
        /// Returns a hash code for this instance.
        /// </summary>
        /// <returns>
        /// A hash code for this instance, suitable for use in hashing algorithms and data structures like a hash table. 
        /// </returns>
        public override int GetHashCode()
        {
            var hashNum = Math.Min(RowCount * ColumnCount, 25);
            long hash = 0;
            for (var i = 0; i < hashNum; i++)
            {
                var col = i % ColumnCount;
                var row = (i - col) / RowCount;

#if SILVERLIGHT
                hash ^= Precision.DoubleToInt64Bits(this[row, col].GetHashCode());
#else
                hash ^= BitConverter.DoubleToInt64Bits(this[row, col].GetHashCode());
#endif
            }

            return BitConverter.ToInt32(BitConverter.GetBytes(hash), 4);
        }

        #endregion

        /// <summary>
        /// Sets all values to zero.
        /// </summary>
        public virtual void Clear()
        {
            for (var i = 0; i < RowCount; i++)
            {
                for (var j = 0; j < ColumnCount; j++)
                {
                    At(i, j, default(T));
                }
            }
        }

        /// <summary>
        /// Returns the transpose of this matrix.
        /// </summary>        
        /// <returns>The transpose of this matrix.</returns>
        public virtual Matrix<T> Transpose()
        {
            var ret = CreateMatrix(ColumnCount, RowCount);
            for (var j = 0; j < ColumnCount; j++)
            {
                for (var i = 0; i < RowCount; i++)
                {
                    ret.At(j, i, At(i, j));
                }
            }

            return ret;
        }

        /// <summary>
        /// Returns the conjugate transpose of this matrix.
        /// </summary>        
        /// <returns>The conjugate transpose of this matrix.</returns>
        public abstract Matrix<T> ConjugateTranspose();

        /// <summary>
        /// Permute the rows of a matrix according to a permutation.
        /// </summary>
        /// <param name="p">The row permutation to apply to this matrix.</param>
        public virtual void PermuteRows(Permutation p)
        {
            if (p.Dimension != RowCount)
            {
                throw new ArgumentException(Resources.ArgumentArraysSameLength, "p");
            }

            // Get a sequence of inversions from the permutation.
            var inv = p.ToInversions();

            for (var i = 0; i < inv.Length; i++)
            {
                if (inv[i] != i)
                {
                    var q = inv[i];
                    for (var j = 0; j < ColumnCount; j++)
                    {
                        var temp = At(q, j);
                        At(q, j, At(i, j));
                        At(i, j, temp);
                    }
                }
            }
        }

        /// <summary>
        /// Permute the columns of a matrix according to a permutation.
        /// </summary>
        /// <param name="p">The column permutation to apply to this matrix.</param>
        public virtual void PermuteColumns(Permutation p)
        {
            if (p.Dimension != ColumnCount)
            {
                throw new ArgumentException(Resources.ArgumentArraysSameLength, "p");
            }

            // Get a sequence of inversions from the permutation.
            var inv = p.ToInversions();

            for (var i = 0; i < inv.Length; i++)
            {
                if (inv[i] != i)
                {
                    var q = inv[i];
                    for (var j = 0; j < RowCount; j++)
                    {
                        var temp = At(j, q);
                        At(j, q, At(j, i));
                        At(j, i, temp);
                    }
                }
            }
        }

        /// <summary>
        ///  Concatenates this matrix with the given matrix.
        /// </summary>
        /// <param name="right">The matrix to concatenate.</param>
        /// <returns>The combined matrix.</returns>
        public virtual Matrix<T> Append(Matrix<T> right)
        {
            if (right == null)
            {
                throw new ArgumentNullException("right");
            }

            if (right.RowCount != RowCount)
            {
                throw new ArgumentException(Resources.ArgumentMatrixSameRowDimension);
            }

            var result = CreateMatrix(RowCount, ColumnCount + right.ColumnCount);
            Append(right, result);
            return result;
        }

        /// <summary>
        /// Concatenates this matrix with the given matrix and places the result into the result matrix.
        /// </summary>
        /// <param name="right">The matrix to concatenate.</param>
        /// <param name="result">The combined matrix.</param>
        public virtual void Append(Matrix<T> right, Matrix<T> result)
        {
            if (right == null)
            {
                throw new ArgumentNullException("right");
            }

            if (right.RowCount != RowCount)
            {
                throw new ArgumentException(Resources.ArgumentMatrixSameRowDimension);
            }

            if (result == null)
            {
                throw new ArgumentNullException("result");
            }

            if (result.ColumnCount != (ColumnCount + right.ColumnCount) || result.RowCount != RowCount)
            {
                throw new ArgumentException(Resources.ArgumentMatrixSameColumnDimension);
            }

            for (var i = 0; i < RowCount; i++)
            {
                for (var j = 0; j < ColumnCount; j++)
                {
                    result.At(i, j, At(i, j));
                }
            }

            for (var i = 0; i < RowCount; i++)
            {
                for (var j = 0; j < right.ColumnCount; j++)
                {
                    result.At(i, j + ColumnCount, right.At(i, j));
                }
            }
        }

        /// <summary>
        /// Stacks this matrix on top of the given matrix and places the result into the result matrix.
        /// </summary>
        /// <param name="lower">The matrix to stack this matrix upon.</param>
        /// <returns>The combined matrix.</returns>
        /// <exception cref="ArgumentNullException">If lower is <see langword="null" />.</exception>
        /// <exception cref="ArgumentException">If <strong>upper.Columns != lower.Columns</strong>.</exception>
        public virtual Matrix<T> Stack(Matrix<T> lower)
        {
            if (lower == null)
            {
                throw new ArgumentNullException("lower");
            }

            if (lower.ColumnCount != ColumnCount)
            {
                throw new ArgumentException(Resources.ArgumentMatrixSameColumnDimension, "lower");
            }

            var result = CreateMatrix(RowCount + lower.RowCount, ColumnCount);
            Stack(lower, result);
            return result;
        }

        /// <summary>
        /// Stacks this matrix on top of the given matrix and places the result into the result matrix.
        /// </summary>
        /// <param name="lower">The matrix to stack this matrix upon.</param>
        /// <param name="result">The combined matrix.</param>
        /// <exception cref="ArgumentNullException">If lower is <see langword="null" />.</exception>
        /// <exception cref="ArgumentException">If <strong>upper.Columns != lower.Columns</strong>.</exception>
        public virtual void Stack(Matrix<T> lower, Matrix<T> result)
        {
            if (lower == null)
            {
                throw new ArgumentNullException("lower");
            }

            if (lower.ColumnCount != ColumnCount)
            {
                throw new ArgumentException(Resources.ArgumentMatrixSameColumnDimension, "lower");
            }

            if (result == null)
            {
                throw new ArgumentNullException("result");
            }

            if (result.RowCount != (RowCount + lower.RowCount) || result.ColumnCount != ColumnCount)
            {
                throw new ArgumentException(Resources.ArgumentMatrixDimensions, "result");
            }

            for (var i = 0; i < RowCount; i++)
            {
                for (var j = 0; j < ColumnCount; j++)
                {
                    result.At(i, j, At(i, j));
                }
            }

            for (var i = 0; i < lower.RowCount; i++)
            {
                for (var j = 0; j < ColumnCount; j++)
                {
                    result.At(i + RowCount, j, lower.At(i, j));
                }
            }
        }

        /// <summary>
        /// Diagonally stacks his matrix on top of the given matrix. The new matrix is a M-by-N matrix, 
        /// where M = this.Rows + lower.Rows and N = this.Columns + lower.Columns.
        /// The values of off the off diagonal matrices/blocks are set to zero.
        /// </summary>
        /// <param name="lower">The lower, right matrix.</param>
        /// <exception cref="ArgumentNullException">If lower is <see langword="null" />.</exception>
        /// <returns>the combined matrix</returns>
        public virtual Matrix<T> DiagonalStack(Matrix<T> lower)
        {
            if (lower == null)
            {
                throw new ArgumentNullException("lower");
            }

            var result = CreateMatrix(RowCount + lower.RowCount, ColumnCount + lower.ColumnCount);
            DiagonalStack(lower, result);
            return result;
        }

        /// <summary>
        /// Diagonally stacks his matrix on top of the given matrix and places the combined matrix into the result matrix.
        /// </summary>
        /// <param name="lower">The lower, right matrix.</param>
        /// <param name="result">The combined matrix</param>
        /// <exception cref="ArgumentNullException">If lower is <see langword="null" />.</exception>
        /// <exception cref="ArgumentNullException">If the result matrix is <see langword="null" />.</exception>
        /// <exception cref="ArgumentException">If the result matrix's dimensions are not (this.Rows + lower.rows) x (this.Columns + lower.Columns).</exception>
        public virtual void DiagonalStack(Matrix<T> lower, Matrix<T> result)
        {
            if (lower == null)
            {
                throw new ArgumentNullException("lower");
            }

            if (result == null)
            {
                throw new ArgumentNullException("result");
            }

            if (result.RowCount != RowCount + lower.RowCount || result.ColumnCount != ColumnCount + lower.ColumnCount)
            {
                throw new ArgumentException(Resources.ArgumentMatrixDimensions, "result");
            }

            for (var i = 0; i < RowCount; i++)
            {
                for (var j = 0; j < ColumnCount; j++)
                {
                    result.At(i, j, At(i, j));
                }
            }

            for (var i = 0; i < lower.RowCount; i++)
            {
                for (var j = 0; j < lower.ColumnCount; j++)
                {
                    result.At(i + RowCount, j + ColumnCount, lower.At(i, j));
                }
            }
        }

        /// <summary>Calculates the L1 norm.</summary>
        /// <returns>The L1 norm of the matrix.</returns>
        public abstract T L1Norm();

        /// <summary>Calculates the L2 norm.</summary>
        /// <returns>The L2 norm of the matrix.</returns>   
        /// <remarks>For sparse matrices, the L2 norm is computed using a dense implementation of singular value decomposition. 
        /// In a later release, it will be replaced with a sparse implementation.</remarks>
        public virtual T L2Norm()
        {
            return Svd<T>.Create(this, false).Norm2;
        }

        /// <summary>Calculates the Frobenius norm of this matrix.</summary>
        /// <returns>The Frobenius norm of this matrix.</returns>
        public abstract T FrobeniusNorm();

        /// <summary>Calculates the infinity norm of this matrix.</summary>
        /// <returns>The infinity norm of this matrix.</returns>   
        public abstract T InfinityNorm();

        /// <summary>
        /// Iterates throw each element in the matrix (row-wise).
        /// </summary>
        /// <returns>The value at the current iteration along with its position (row, column, value).</returns>
        public virtual IEnumerable<Tuple<int, int, T>> IndexedEnumerator()
        {
            for (var row = 0; row < RowCount; row++)
            {
                for (var column = 0; column < ColumnCount; column++)
                {
                    yield return new Tuple<int, int, T>(row, column, At(row, column));
                }
            }
        }

        /// <summary>
        /// Gets a value indicating whether this matrix is symmetric.
        /// </summary>
        public virtual bool IsSymmetric
        {
            get
            {
                if (RowCount != ColumnCount)
                {
                    return false;
                }

                for (var row = 0; row < RowCount; row++)
                {
                    for (var column = row + 1; column < ColumnCount; column++)
                    {
                        if (!At(row, column).Equals(At(column, row)))
                        {
                            return false;
                        }
                    }
                }

                return true;
            }
        }
    }
}<|MERGE_RESOLUTION|>--- conflicted
+++ resolved
@@ -44,11 +44,7 @@
 #if SILVERLIGHT
     IFormattable, IEquatable<Matrix<T>>
 #else
-<<<<<<< HEAD
     IFormattable, IEquatable<Matrix<T>>, ICloneable, IExtraAccessors<T>
-=======
-        IFormattable, IEquatable<Matrix<T>>, ICloneable
->>>>>>> ca95f4f7
 #endif
         where T : struct, IEquatable<T>, IFormattable
     {

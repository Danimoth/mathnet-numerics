// <copyright file="MatrixTests.cs" company="Math.NET">
// Math.NET Numerics, part of the Math.NET Project
// http://numerics.mathdotnet.com
// http://github.com/mathnet/mathnet-numerics
// http://mathnetnumerics.codeplex.com
// Copyright (c) 2009-2010 Math.NET
// Permission is hereby granted, free of charge, to any person
// obtaining a copy of this software and associated documentation
// files (the "Software"), to deal in the Software without
// restriction, including without limitation the rights to use,
// copy, modify, merge, publish, distribute, sublicense, and/or sell
// copies of the Software, and to permit persons to whom the
// Software is furnished to do so, subject to the following
// conditions:
// The above copyright notice and this permission notice shall be
// included in all copies or substantial portions of the Software.
// THE SOFTWARE IS PROVIDED "AS IS", WITHOUT WARRANTY OF ANY KIND,
// EXPRESS OR IMPLIED, INCLUDING BUT NOT LIMITED TO THE WARRANTIES
// OF MERCHANTABILITY, FITNESS FOR A PARTICULAR PURPOSE AND
// NONINFRINGEMENT. IN NO EVENT SHALL THE AUTHORS OR COPYRIGHT
// HOLDERS BE LIABLE FOR ANY CLAIM, DAMAGES OR OTHER LIABILITY,
// WHETHER IN AN ACTION OF CONTRACT, TORT OR OTHERWISE, ARISING
// FROM, OUT OF OR IN CONNECTION WITH THE SOFTWARE OR THE USE OR
// OTHER DEALINGS IN THE SOFTWARE.
// </copyright>

namespace MathNet.Numerics.UnitTests.LinearAlgebraTests.Double
{
    using System;
    using LinearAlgebra.Generic;
    using NUnit.Framework;

    /// <summary>
    /// Abstract class with the common set of matrix tests
    /// </summary>
    public abstract partial class MatrixTests : MatrixLoader
    {
        /// <summary>
        /// Can clone a matrix.
        /// </summary>
        /// <param name="name">Matrix name.</param>
        [TestCase("Singular3x3")]
        [TestCase("Square3x3")]
        [TestCase("Square4x4")]
        [TestCase("Tall3x2")]
        [TestCase("Wide2x3")]
        public void CanCloneMatrix(string name)
        {
            var matrix = CreateMatrix(TestData2D[name]);
            var clone = matrix.Clone();

            Assert.AreNotSame(matrix, clone);
            Assert.AreEqual(matrix.RowCount, clone.RowCount);
            Assert.AreEqual(matrix.ColumnCount, clone.ColumnCount);
            for (var i = 0; i < matrix.RowCount; i++)
            {
                for (var j = 0; j < matrix.ColumnCount; j++)
                {
                    Assert.AreEqual(matrix[i, j], clone[i, j]);
                }
            }
        }

        /// <summary>
        /// Can clone a matrix using <c>ICloneable</c> interface.
        /// </summary>
        /// <param name="name">Matrix name.</param>
        [TestCase("Singular3x3")]
        [TestCase("Square3x3")]
        [TestCase("Square4x4")]
        [TestCase("Tall3x2")]
        [TestCase("Wide2x3")]
        public void CanCloneMatrixUsingICloneable(string name)
        {
            var matrix = TestMatrices[name];
            var clone = (Matrix<double>)((ICloneable)matrix).Clone();

            Assert.AreNotSame(matrix, clone);
            Assert.AreEqual(matrix.RowCount, clone.RowCount);
            Assert.AreEqual(matrix.ColumnCount, clone.ColumnCount);
            for (var i = 0; i < matrix.RowCount; i++)
            {
                for (var j = 0; j < matrix.ColumnCount; j++)
                {
                    Assert.AreEqual(matrix[i, j], clone[i, j]);
                }
            }
        }

        /// <summary>
        /// Can copy a matrix to another matrix.
        /// </summary>
        /// <param name="name">Matrix name.</param>
        [TestCase("Singular3x3")]
        [TestCase("Square3x3")]
        [TestCase("Square4x4")]
        [TestCase("Tall3x2")]
        [TestCase("Wide2x3")]
        public void CanCopyTo(string name)
        {
            var matrix = TestMatrices[name];
            var copy = CreateMatrix(matrix.RowCount, matrix.ColumnCount);
            matrix.CopyTo(copy);

            Assert.AreNotSame(matrix, copy);
            for (var i = 0; i < matrix.RowCount; i++)
            {
                for (var j = 0; j < matrix.ColumnCount; j++)
                {
                    Assert.AreEqual(matrix[i, j], copy[i, j]);
                }
            }
        }

        /// <summary>
        /// Copy a matrix to another matrix fails when target is <c>null</c>.
        /// </summary>
        [Test]
        public void CopyToWhenTargetIsNullThrowsArgumentNullException()
        {
            var matrix = TestMatrices["Singular3x3"];
            Matrix<double> target = null;
            Assert.Throws<ArgumentNullException>(() => matrix.CopyTo(target));
        }

        /// <summary>
        /// Copy a matrix to another matrix fails when target has more rows.
        /// </summary>
        [Test]
        public void CopyToWhenTargetHasMoreRowsThrowsArgumentException()
        {
            var matrix = TestMatrices["Singular3x3"];
            var target = CreateMatrix(matrix.RowCount + 1, matrix.ColumnCount);
            Assert.Throws<ArgumentException>(() => matrix.CopyTo(target));
        }

        /// <summary>
        /// Copy a matrix to another matrix fails when target has more columns.
        /// </summary>
        [Test]
        public void CopyToWhenTargetHasMoreColumnsThrowsArgumentException()
        {
            var matrix = TestMatrices["Singular3x3"];
            var target = CreateMatrix(matrix.RowCount + 1, matrix.ColumnCount);
            Assert.Throws<ArgumentException>(() => matrix.CopyTo(target));
        }

        /// <summary>
        /// Can create a matrix.
        /// </summary>
        [Test]
        public void CanCreateMatrix()
        {
            var expected = CreateMatrix(5, 6);
            var actual = expected.CreateMatrix(5, 6);
            Assert.AreEqual(expected.GetType(), actual.GetType(), "Matrices are same type.");
        }

        /// <summary>
        /// Can equate matrices.
        /// </summary>
        /// <param name="name">Matrix name.</param>
        [TestCase("Singular3x3")]
        [TestCase("Square3x3")]
        [TestCase("Square4x4")]
        [TestCase("Tall3x2")]
        [TestCase("Wide2x3")]
        public void CanEquateMatrices(string name)
        {
            var matrix1 = CreateMatrix(TestData2D[name]);
            var matrix2 = CreateMatrix(TestData2D[name]);
            var matrix3 = CreateMatrix(TestData2D[name].GetLength(0), TestData2D[name].GetLength(1));
            Assert.IsTrue(matrix1.Equals(matrix1));
            Assert.IsTrue(matrix1.Equals(matrix2));
            Assert.IsFalse(matrix1.Equals(matrix3));
            Assert.IsFalse(matrix1.Equals(null));
        }

        /// <summary>
        /// Create a matrix throws <c>ArgumentOutOfRangeException</c> if size is not positive.
        /// </summary>
        /// <param name="rows">The number of rows.</param>
        /// <param name="columns">The number of columns.</param>
        [TestCase(0, 2)]
        [TestCase(2, 0)]
        [TestCase(0, 0)]
        [TestCase(-1, 1)]
        [TestCase(1, -1)]
        public void IfSizeIsNotPositiveThrowsArgumentException(int rows, int columns)
        {
            Assert.Throws<ArgumentOutOfRangeException>(() => CreateMatrix(rows, columns));
        }

        /// <summary>
        /// Testing for equality with non-matrix returns <c>false</c>.
        /// </summary>
        /// <param name="name">Matrix name.</param>
        [TestCase("Singular3x3")]
        [TestCase("Square3x3")]
        [TestCase("Square4x4")]
        [TestCase("Tall3x2")]
        [TestCase("Wide2x3")]
        public void TestingForEqualityWithNonMatrixReturnsFalse(string name)
        {
            var matrix = CreateMatrix(TestData2D[name]);
            Assert.IsFalse(matrix.Equals(2));
        }

        /// <summary>
        /// Can test for equality using Object.Equals.
        /// </summary>
        /// <param name="name">Matrix name.</param>
        [TestCase("Singular3x3")]
        [TestCase("Square3x3")]
        [TestCase("Square4x4")]
        [TestCase("Tall3x2")]
        [TestCase("Wide2x3")]
        public void CanTestForEqualityUsingObjectEquals(string name)
        {
            var matrix1 = CreateMatrix(TestData2D[name]);
            var matrix2 = CreateMatrix(TestData2D[name]);
            Assert.IsTrue(matrix1.Equals((object)matrix2));
        }

        /// <summary>
        /// Range check fails with wrong parameters.
        /// </summary>
        /// <param name="i">Row index.</param>
        /// <param name="j">Column index.</param>
        /// <param name="name">Matrix name.</param>
        [TestCase(-1, 1, "Singular3x3")]
        [TestCase(1, -1, "Singular3x3")]
        [TestCase(4, 2, "Square3x3")]
        public void RangeCheckWithInvalidIndicesThrowsArgumentOutOfRangeException(int i, int j, string name)
        {
            Assert.Throws<ArgumentOutOfRangeException>(() => { var x = TestMatrices[name][i, j]; });
        }

        /// <summary>
        /// Can get matrix hash code.
        /// </summary>
        [Test]
        public void CanMatrixGetHashCode()
        {
            var hash = TestMatrices["Singular3x3"].GetHashCode();
        }

        /// <summary>
        /// Can clear matrix.
        /// </summary>
        [Test]
        public void CanClearMatrix()
        {
            var matrix = TestMatrices["Singular3x3"].Clone();
            matrix.Clear();
            for (var i = 0; i < matrix.RowCount; i++)
            {
                for (var j = 0; j < matrix.ColumnCount; j++)
                {
                    Assert.AreEqual(0, matrix[i, j]);
                }
            }
        }

        /// <summary>
        /// Can get a row of a matrix.
        /// </summary>
        /// <param name="rowIndex">Row index.</param>
        /// <param name="name">Matrix name.</param>
        [TestCase(0, "Singular3x3")]
        [TestCase(1, "Square3x3")]
        [TestCase(2, "Square3x3")]
        public void CanGetRow(int rowIndex, string name)
        {
            var matrix = TestMatrices[name];
            var row = matrix.Row(rowIndex);

            Assert.AreEqual(matrix.ColumnCount, row.Count);
            for (var j = 0; j < matrix.ColumnCount; j++)
            {
                Assert.AreEqual(matrix[rowIndex, j], row[j]);
            }
        }

        /// <summary>
        /// Get row throws ArgumentOutOfRange with negative index.
        /// </summary>
        [Test]
        public void GetRowWithNegativeIndexThrowsArgumentOutOfRange()
        {
            var matrix = TestMatrices["Singular3x3"];
            Assert.Throws<ArgumentOutOfRangeException>(() => matrix.Row(-1));
        }

        /// <summary>
        /// Get row throws <c>ArgumentOutOfRangeException</c> with overflowing row index.
        /// </summary>
        [Test]
        public void GetRowWithOverflowingRowIndexThrowsArgumentOutOfRange()
        {
            var matrix = TestMatrices["Singular3x3"];
            Assert.Throws<ArgumentOutOfRangeException>(() => matrix.Row(matrix.RowCount));
        }

        /// <summary>
        /// Can get row of a matrix into a result vector.
        /// </summary>
        /// <param name="rowIndex">Row index.</param>
        /// <param name="name">Matrix name.</param>
        [TestCase(0, "Singular3x3")]
        [TestCase(1, "Square3x3")]
        [TestCase(2, "Square3x3")]
        public void CanGetRowIntoResult(int rowIndex, string name)
        {
            var matrix = TestMatrices[name];
            var row = CreateVector(matrix.ColumnCount);
            matrix.Row(rowIndex, row);

            Assert.AreEqual(matrix.ColumnCount, row.Count);
            for (var j = 0; j < matrix.ColumnCount; j++)
            {
                Assert.AreEqual(matrix[rowIndex, j], row[j]);
            }
        }

        /// <summary>
        /// Get row of a matrix into <c>null</c> result vector throws <c>ArgumentNullException</c>.
        /// </summary>
        [Test]
        public void GetRowWhenResultIsNullThrowsArgumentNullException()
        {
            var matrix = TestMatrices["Singular3x3"];
            Assert.Throws<ArgumentNullException>(() => matrix.Row(0, null));
        }

        /// <summary>
        /// Get row into a result with the negative row index throws <c>ArgumentOutOfRangeException</c>.
        /// </summary>
        [Test]
        public void GetRowIntoResultWithNegativeRowIndexThrowsArgumentOutOfRangeException()
        {
            var matrix = TestMatrices["Singular3x3"];
            var row = CreateVector(matrix.ColumnCount);
            Assert.Throws<ArgumentOutOfRangeException>(() => matrix.Row(-1, row));
        }

        /// <summary>
        /// Get row into a vector with overflowing row index throws <c>ArgumentOutOfRangeException</c>.
        /// </summary>
        [Test]
        public void GetRowIntoResultWithOverflowingRowIndexThrowsArgumentOutOfRangeException()
        {
            var matrix = TestMatrices["Singular3x3"];
            var row = CreateVector(matrix.ColumnCount);
            Assert.Throws<ArgumentOutOfRangeException>(() => matrix.Row(matrix.RowCount, row));
        }

        /// <summary>
        /// Can get a row at specific start position and length of a matrix into a vector.
        /// </summary>
        /// <param name="rowIndex">Row index.</param>
        /// <param name="start">Column start.</param>
        /// <param name="length">Row length.</param>
        /// <param name="name">Matrix name.</param>
        [TestCase(0, 0, 1, "Singular3x3")]
        [TestCase(1, 1, 2, "Singular3x3")]
        [TestCase(2, 0, 3, "Singular3x3")]
        [TestCase(2, 0, 3, "Square3x3")]
        public void CanGetRowWithRange(int rowIndex, int start, int length, string name)
        {
            var matrix = TestMatrices[name];
            var row = matrix.Row(rowIndex, start, length);

            Assert.AreEqual(length, row.Count);
            for (var j = start; j < start + length; j++)
            {
                Assert.AreEqual(matrix[rowIndex, j], row[j - start]);
            }
        }

        /// <summary>
        /// Get a row of a matrix at specific start position and zero length throws <c>ArgumentException</c>.
        /// </summary>
        [Test]
        public void GetRowWithRangeIntoResultWhenLengthIsZeroThrowsArgumentException()
        {
            var matrix = TestMatrices["Singular3x3"];
            var result = CreateVector(matrix.ColumnCount);
            Assert.Throws<ArgumentException>(() => matrix.Row(0, 0, 0, result));
        }

        /// <summary>
        /// Get a row at specific start position and length of a matrix into a too small vector throws <c>ArgumentException</c>.
        /// </summary>
        [Test]
        public void GetRowWithRangeIntoTooSmallResultVectorThrowsArgumentException()
        {
            var matrix = TestMatrices["Singular3x3"];
            var result = CreateVector(matrix.ColumnCount - 1);
            Assert.Throws<ArgumentException>(() => matrix.Row(0, 0, 0, result));
        }

        /// <summary>
        /// Can get a column of a matrix.
        /// </summary>
        /// <param name="colIndex">Row index.</param>
        /// <param name="name">Matrix name.</param>
        [TestCase(0, "Singular3x3")]
        [TestCase(1, "Square3x3")]
        [TestCase(2, "Square3x3")]
        public void CanGetColumn(int colIndex, string name)
        {
            var matrix = TestMatrices[name];
            var col = matrix.Column(colIndex);

            Assert.AreEqual(matrix.RowCount, col.Count);
            for (var j = 0; j < matrix.RowCount; j++)
            {
                Assert.AreEqual(matrix[j, colIndex], col[j]);
            }
        }

        /// <summary>
        /// Get a column with negative index throws <c>ArgumentOutOfRangeException</c>.
        /// </summary>
        [Test]
        public void GetColumnWithNegativeIndexThrowsArgumentOutOfRangeException()
        {
            var matrix = TestMatrices["Singular3x3"];
            Assert.Throws<ArgumentOutOfRangeException>(() => matrix.Column(-1));
        }

        /// <summary>
        /// Get column with overflowing row index throws <c>ArgumentOutOfRangeException</c>.
        /// </summary>
        [Test]
        public void GetColumnWithOverflowingRowIndexThrowsArgumentOutOfRangeException()
        {
            var matrix = TestMatrices["Singular3x3"];
            Assert.Throws<ArgumentOutOfRangeException>(() => matrix.Column(matrix.ColumnCount));
        }

        /// <summary>
        /// Can get a column into a result vector.
        /// </summary>
        /// <param name="colIndex">Column index.</param>
        /// <param name="name">Matrix name.</param>
        [TestCase(0, "Singular3x3")]
        [TestCase(1, "Square3x3")]
        [TestCase(2, "Square3x3")]
        public void CanGetColumnIntoResult(int colIndex, string name)
        {
            var matrix = TestMatrices[name];
            var col = CreateVector(matrix.RowCount);
            matrix.Column(colIndex, col);

            Assert.AreEqual(matrix.RowCount, col.Count);
            for (var j = 0; j < matrix.RowCount; j++)
            {
                Assert.AreEqual(matrix[j, colIndex], col[j]);
            }
        }

        /// <summary>
        /// Get a column when result vector is <c>null</c> throws <c>ArgumentNullException</c>.
        /// </summary>
        [Test]
        public void GetColumnWhenResultIsNullThrowsArgumentNullException()
        {
            var matrix = TestMatrices["Singular3x3"];
            Assert.Throws<ArgumentNullException>(() => matrix.Column(0, null));
        }

        /// <summary>
        /// Get a column into result vector with negative index throws <c>ArgumentOutOfRangeException</c>.
        /// </summary>
        [Test]
        public void GetColumnIntoResultWithNegativeIndexThrowsArgumentOutOfRangeException()
        {
            var matrix = TestMatrices["Singular3x3"];
            var column = CreateVector(matrix.ColumnCount);
            Assert.Throws<ArgumentOutOfRangeException>(() => matrix.Column(-1, column));
        }

        /// <summary>
        /// Get a column into result with overflowing row index throws <c>ArgumentOutOfRangeException</c>.
        /// </summary>
        [Test]
        public void GetColumnIntoResultWithOverflowingRowIndexThrowsArgumentOutOfRangeException()
        {
            var matrix = TestMatrices["Singular3x3"];
            var column = CreateVector(matrix.RowCount);
            Assert.Throws<ArgumentOutOfRangeException>(() => matrix.Row(matrix.ColumnCount, column));
        }

        /// <summary>
        /// Can get a column with range.
        /// </summary>
        /// <param name="colIndex">Column index.</param>
        /// <param name="start">Start index.</param>
        /// <param name="length">Column length.</param>
        /// <param name="name">Matrix name.</param>
        [TestCase(0, 0, 1, "Singular3x3")]
        [TestCase(1, 1, 2, "Singular3x3")]
        [TestCase(2, 0, 3, "Singular3x3")]
        [TestCase(2, 0, 3, "Square3x3")]
        public void CanGetColumnWithRange(int colIndex, int start, int length, string name)
        {
            var matrix = TestMatrices[name];
            var col = matrix.Column(colIndex, start, length);

            Assert.AreEqual(length, col.Count);
            for (var j = start; j < start + length; j++)
            {
                Assert.AreEqual(matrix[j, colIndex], col[j - start]);
            }
        }

        /// <summary>
        /// Get a column range into a result vector when length is zero throws <c>ArgumentException</c>.
        /// </summary>
        [Test]
        public void GetColumnRangeIntoResultWhenLengthIsZeroThrowsArgumentException()
        {
            var matrix = TestMatrices["Singular3x3"];
            var col = CreateVector(matrix.RowCount);
            Assert.Throws<ArgumentException>(() => matrix.Column(0, 0, 0, col));
        }

        /// <summary>
        /// Get a column range into too small result vector throws <c>ArgumentException</c>.
        /// </summary>
        [Test]
        public void GetColumnRangeIntoTooSmallResultVectorThrowsArgumentException()
        {
            var matrix = TestMatrices["Singular3x3"];
            var result = CreateVector(matrix.RowCount - 1);
            Assert.Throws<ArgumentException>(() => matrix.Column(0, 0, matrix.RowCount, result));
        }

        /// <summary>
        /// Can set a row.
        /// </summary>
        /// <param name="rowIndex">Row index.</param>
        /// <param name="name">Matrix name.</param>
        [TestCase(0, "Singular3x3")]
        [TestCase(1, "Square3x3")]
        [TestCase(2, "Square3x3")]
        public void CanSetRow(int rowIndex, string name)
        {
            var matrix = TestMatrices[name].Clone();
            matrix.SetRow(rowIndex, CreateVector(matrix.ColumnCount));

            for (var i = 0; i < matrix.RowCount; i++)
            {
                for (var j = 0; j < matrix.ColumnCount; j++)
                {
                    Assert.AreEqual(i == rowIndex ? 0.0 : TestMatrices[name][i, j], matrix[i, j]);
                }
            }
        }

        /// <summary>
        /// Can set a column.
        /// </summary>
        /// <param name="colIndex">Column index.</param>
        /// <param name="name">Matrix name.</param>
        [TestCase(0, "Singular3x3")]
        [TestCase(1, "Square3x3")]
        [TestCase(2, "Square3x3")]
        public void CanSetColumn(int colIndex, string name)
        {
            var matrix = TestMatrices[name].Clone();
            matrix.SetColumn(colIndex, CreateVector(matrix.ColumnCount));

            for (var i = 0; i < matrix.RowCount; i++)
            {
                for (var j = 0; j < matrix.ColumnCount; j++)
                {
                    Assert.AreEqual(j == colIndex ? 0.0 : TestMatrices[name][i, j], matrix[i, j]);
                }
            }
        }

        /// <summary>
        /// Get an upper triangle matrix.
        /// </summary>
        /// <param name="name">Matrix name.</param>
        [TestCase("Singular3x3")]
        [TestCase("Square3x3")]
        [TestCase("Square4x4")]
        [TestCase("Tall3x2")]
        [TestCase("Wide2x3")]
        public void CanUpperTriangle(string name)
        {
            var data = TestMatrices[name];
            var upper = data.UpperTriangle();
            for (var i = 0; i < data.RowCount; i++)
            {
                for (var j = 0; j < data.ColumnCount; j++)
                {
                    Assert.AreEqual(i <= j ? data[i, j] : 0, upper[i, j]);
                }
            }
        }

        /// <summary>
        /// Get an upper triangle matrix into a result matrix.
        /// </summary>
        /// <param name="name">Matrix name.</param>
        [TestCase("Singular3x3")]
        [TestCase("Square3x3")]
        [TestCase("Square4x4")]
        [TestCase("Tall3x2")]
        [TestCase("Wide2x3")]
        public void CanUpperTriangleIntoResult(string name)
        {
            var data = TestMatrices[name];
            var result = CreateMatrix(data.RowCount, data.ColumnCount);
            data.UpperTriangle(result);
            for (var i = 0; i < data.RowCount; i++)
            {
                for (var j = 0; j < data.ColumnCount; j++)
                {
                    Assert.AreEqual(i <= j ? data[i, j] : 0, result[i, j]);
                }
            }
        }

        /// <summary>
        /// Get an upper triangle matrix into <c>null</c> result matrix throws <c>ArgumentNullException</c>.
        /// </summary>
        [Test]
        public void UpperTriangleIntoResultNullThrowsArgumentNullException()
        {
            var data = TestMatrices["Square3x3"];
            Matrix<double> result = null;
            Assert.Throws<ArgumentNullException>(() => data.UpperTriangle(result));
        }

        /// <summary>
        /// Get an upper triangle into a result matrix with unequal rows throws <c>ArgumentException</c>.
        /// </summary>
        [Test]
        public void UpperTriangleIntoResultWithUnEqualRowsThrowsArgumentException()
        {
            var data = TestMatrices["Square3x3"];
            var result = CreateMatrix(data.RowCount + 1, data.ColumnCount);
            Assert.Throws<ArgumentException>(() => data.UpperTriangle(result));
        }

        /// <summary>
        /// Get an upper triangle into a result matrix with unequal columns throws <c>ArgumentException</c>.
        /// </summary>
        [Test]
        public void UpperTriangleIntoResultWithUnEqualColumnsThrowsArgumentException()
        {
            var data = TestMatrices["Square3x3"];
            var result = CreateMatrix(data.RowCount, data.ColumnCount + 1);
            Assert.Throws<ArgumentException>(() => data.UpperTriangle(result));
        }

        /// <summary>
        /// Get a lower triangle matrix.
        /// </summary>
        /// <param name="name">Matrix name.</param>
        [TestCase("Singular3x3")]
        [TestCase("Square3x3")]
        [TestCase("Square4x4")]
        [TestCase("Tall3x2")]
        [TestCase("Wide2x3")]
        public void CanLowerTriangle(string name)
        {
            var data = TestMatrices[name];
            var lower = data.LowerTriangle();
            for (var i = 0; i < data.RowCount; i++)
            {
                for (var j = 0; j < data.ColumnCount; j++)
                {
                    Assert.AreEqual(i >= j ? data[i, j] : 0, lower[i, j]);
                }
            }
        }

        /// <summary>
        /// Get a lower triangle matrix into a result matrix.
        /// </summary>
        /// <param name="name">Matrix name.</param>
        [TestCase("Singular3x3")]
        [TestCase("Square3x3")]
        [TestCase("Square4x4")]
        [TestCase("Tall3x2")]
        [TestCase("Wide2x3")]
        public void CanLowerTriangleIntoResult(string name)
        {
            var data = TestMatrices[name];
            var result = CreateMatrix(data.RowCount, data.ColumnCount);
            data.LowerTriangle(result);
            for (var i = 0; i < data.RowCount; i++)
            {
                for (var j = 0; j < data.ColumnCount; j++)
                {
                    Assert.AreEqual(i >= j ? data[i, j] : 0, result[i, j]);
                }
            }
        }

        /// <summary>
        /// Get a lower triangle matrix into <c>null</c> result matrix throws <c>ArgumentNullException</c>.
        /// </summary>
        [Test]
        public void LowerTriangleIntoResultNullThrowsArgumentNullException()
        {
            var data = TestMatrices["Square3x3"];
            Matrix<double> result = null;
            Assert.Throws<ArgumentNullException>(() => data.LowerTriangle(result));
        }

        /// <summary>
        /// Get a lower triangle into a result matrix with unequal rows throws <c>ArgumentException</c>.
        /// </summary>
        [Test]
        public void LowerTriangleIntoResultWithUnEqualRowsThrowsArgumentException()
        {
            var data = TestMatrices["Square3x3"];
            var result = CreateMatrix(data.RowCount + 1, data.ColumnCount);
            Assert.Throws<ArgumentException>(() => data.LowerTriangle(result));
        }

        /// <summary>
        /// Get a lower triangle into a result matrix with unequal columns throws <c>ArgumentException</c>.
        /// </summary>
        [Test]
        public void LowerTriangleIntoResultWithUnEqualColumnsThrowsArgumentException()
        {
            var data = TestMatrices["Square3x3"];
            var result = CreateMatrix(data.RowCount, data.ColumnCount + 1);
            Assert.Throws<ArgumentException>(() => data.LowerTriangle(result));
        }

        /// <summary>
        /// Get a strictly lower triangle.
        /// </summary>
        [Test]
        public void CanStrictlyLowerTriangle()
        {
            foreach (var data in TestMatrices.Values)
            {
                var lower = data.StrictlyLowerTriangle();
                for (var i = 0; i < data.RowCount; i++)
                {
                    for (var j = 0; j < data.ColumnCount; j++)
                    {
                        Assert.AreEqual(i > j ? data[i, j] : 0, lower[i, j]);
                    }
                }
            }
        }

        /// <summary>
        /// Get a strictly lower triangle into a result matrix.
        /// </summary>
        [Test]
        public void CanStrictlyLowerTriangleIntoResult()
        {
            foreach (var data in TestMatrices.Values)
            {
                var lower = CreateMatrix(data.RowCount, data.ColumnCount);
                data.StrictlyLowerTriangle(lower);
                for (var i = 0; i < data.RowCount; i++)
                {
                    for (var j = 0; j < data.ColumnCount; j++)
                    {
                        Assert.AreEqual(i > j ? data[i, j] : 0, lower[i, j]);
                    }
                }
            }
        }

        /// <summary>
        /// Get a strictly lower triangle with <c>null</c> parameter throws <c>ArgumentNullException</c>.
        /// </summary>
        [Test]
        public void StrictlyLowerTriangleWithNullParameterThrowsArgumentNullException()
        {
            var data = TestMatrices["Square3x3"];
            Matrix<double> lower = null;
            Assert.Throws<ArgumentNullException>(() => data.StrictlyLowerTriangle(lower));
        }

        /// <summary>
        /// Get a strictly lower triangle into result with unequal column number throws <c>ArgumentException</c>.
        /// </summary>
        [Test]
        public void StrictlyLowerTriangleIntoResultWithUnequalColumnNumberThrowsArgumentException()
        {
            var data = TestMatrices["Square3x3"];
            var lower = CreateMatrix(data.RowCount, data.ColumnCount + 1);
            Assert.Throws<ArgumentException>(() => data.StrictlyLowerTriangle(lower));
        }

        /// <summary>
        /// Get a strictly lower triangle into result with unequal row number throws <c>ArgumentException</c>.
        /// </summary>
        [Test]
        public void StrictlyLowerTriangleIntoResultWithUnequalRowNumberThrowsArgumentException()
        {
            var data = TestMatrices["Square3x3"];
            var lower = CreateMatrix(data.RowCount + 1, data.ColumnCount);
            Assert.Throws<ArgumentException>(() => data.StrictlyLowerTriangle(lower));
        }

        /// <summary>
        /// Get a strictly upper triangle.
        /// </summary>
        [Test]
        public void CanStrictlyUpperTriangle()
        {
            foreach (var data in TestMatrices.Values)
            {
                var lower = data.StrictlyUpperTriangle();
                for (var i = 0; i < data.RowCount; i++)
                {
                    for (var j = 0; j < data.ColumnCount; j++)
                    {
                        Assert.AreEqual(i < j ? data[i, j] : 0, lower[i, j]);
                    }
                }
            }
        }

        /// <summary>
        /// Get a strictly upper triangle into a result matrix.
        /// </summary>
        [Test]
        public void CanStrictlyUpperTriangleIntoResult()
        {
            foreach (var data in TestMatrices.Values)
            {
                var lower = CreateMatrix(data.RowCount, data.ColumnCount);
                data.StrictlyUpperTriangle(lower);
                for (var i = 0; i < data.RowCount; i++)
                {
                    for (var j = 0; j < data.ColumnCount; j++)
                    {
                        Assert.AreEqual(i < j ? data[i, j] : 0, lower[i, j]);
                    }
                }
            }
        }

        /// <summary>
        /// Get a strictly upper triangle with <c>null</c> parameter throws <c>ArgumentNullException</c>.
        /// </summary>
        [Test]
        public void StrictlyUpperTriangleWithNullParameterThrowsArgumentNullException()
        {
            var data = TestMatrices["Square3x3"];
            Matrix<double> lower = null;
            Assert.Throws<ArgumentNullException>(() => data.StrictlyUpperTriangle(lower));
        }

        /// <summary>
        /// Get a strictly upper triangle into a result matrix with unequal column number throws <c>ArgumentException</c>.
        /// </summary>
        [Test]
        public void StrictlyUpperTriangleIntoResultWithUnequalColumnNumberThrowsArgumentException()
        {
            var data = TestMatrices["Square3x3"];
            var lower = CreateMatrix(data.RowCount, data.ColumnCount + 1);
            Assert.Throws<ArgumentException>(() => data.StrictlyUpperTriangle(lower));
        }

        /// <summary>
        /// Get a strictly upper triangle into a result matrix with unequal row number throws <c>ArgumentException</c>.
        /// </summary>
        [Test]
        public void StrictlyUpperTriangleIntoResultWithUnequalRowNumberThrowsArgumentException()
        {
            var data = TestMatrices["Square3x3"];
            var lower = CreateMatrix(data.RowCount + 1, data.ColumnCount);
            Assert.Throws<ArgumentException>(() => data.StrictlyUpperTriangle(lower));
        }

        /// <summary>
        /// Can transpose a matrix.
        /// </summary>
        /// <param name="name">Matrix name.</param>
<<<<<<< HEAD
        [Test, Sequential]
        public virtual void CanTransposeMatrix([Values("Singular3x3", "Square3x3", "Square4x4", "Tall3x2", "Wide2x3")] string name)
=======
        [TestCase("Singular3x3")]
        [TestCase("Square3x3")]
        [TestCase("Square4x4")]
        [TestCase("Tall3x2")]
        [TestCase("Wide2x3")]
        public void CanTransposeMatrix(string name)
>>>>>>> ac513956
        {
            var matrix = CreateMatrix(TestData2D[name]);
            var transpose = matrix.Transpose();

            Assert.AreNotSame(matrix, transpose);
            Assert.AreEqual(matrix.RowCount, transpose.ColumnCount);
            Assert.AreEqual(matrix.ColumnCount, transpose.RowCount);
            for (var i = 0; i < matrix.RowCount; i++)
            {
                for (var j = 0; j < matrix.ColumnCount; j++)
                {
                    Assert.AreEqual(matrix[i, j], transpose[j, i]);
                }
            }
        }

        /// <summary>
        /// Can set a column with an array.
        /// </summary>
        /// <param name="name">Matrix name.</param>
        /// <param name="column">Column array.</param>
        [TestCase("Singular3x3", new double[] { 1, 2, 3 })]
        [TestCase("Square3x3", new double[] { 1, 2, 3 })]
        [TestCase("Tall3x2", new double[] { 1, 2, 3 })]
        [TestCase("Wide2x3", new double[] { 1, 2 })]
        public virtual void CanSetColumnWithArray(string name, double[] column)
        {
            var matrix = TestMatrices[name];
            for (var i = 0; i < matrix.ColumnCount; i++)
            {
                matrix.SetColumn(i, column);
                for (var j = 0; j < matrix.RowCount; j++)
                {
                    Assert.AreEqual(matrix[j, i], column[j]);
                }
            }
        }

        /// <summary>
        /// Set a column with <c>null</c> array throws <c>ArgumentNullException</c>.
        /// </summary>
        [Test]
        public virtual void SetColumnWithNullArrayThrowsArgumentNullException()
        {
            double[] vec = null;
            Assert.Throws<ArgumentNullException>(() => TestMatrices["Singular3x3"].SetColumn(1, vec));
        }

        /// <summary>
        /// Set a column with unequal array length throws <c>ArgumentException</c>.
        /// </summary>
        [Test]
        public virtual void SetColumnWithArrayUnequalLengthThrowsArgumentException()
        {
            var array = new double[] { 1, 2, 3, 4, 5 };
            Assert.Throws<ArgumentException>(() => TestMatrices["Singular3x3"].SetColumn(1, array));
        }

        /// <summary>
        /// Set a column array with invalid column index throws <c>ArgumentOutOfRangeException</c>.
        /// </summary>
        [Test]
        public void SetColumnWithArrayWithInvalidColumnIndexThrowsArgumentOutOfRangeException()
        {
            var matrix = TestMatrices["Square3x3"];
            double[] column = { 1, 2, 3 };
            Assert.Throws<ArgumentOutOfRangeException>(() => matrix.SetColumn(matrix.ColumnCount + 1, column));
            Assert.Throws<ArgumentOutOfRangeException>(() => matrix.SetColumn(-1, column));
        }

        /// <summary>
        /// Can set a column with a vector.
        /// </summary>
        /// <param name="name">Matrix name.</param>
        /// <param name="column">Column values.</param>
        [TestCase("Singular3x3", new double[] { 1, 2, 3 })]
        [TestCase("Square3x3", new double[] { 1, 2, 3 })]
        [TestCase("Tall3x2", new double[] { 1, 2, 3 })]
        [TestCase("Wide2x3", new double[] { 1, 2 })]
        public virtual void CanSetColumnWithVector(string name, double[] column)
        {
            var matrix = TestMatrices[name];
            var columnVector = CreateVector(column);
            for (var i = 0; i < matrix.ColumnCount; i++)
            {
                matrix.SetColumn(i, column);
                for (var j = 0; j < matrix.RowCount; j++)
                {
                    Assert.AreEqual(matrix[j, i], columnVector[j]);
                }
            }
        }

        /// <summary>
        /// Set a column with vector with wrong length throws <c>ArgumentException</c>.
        /// </summary>
        [Test]
        public virtual void SetColumnWithVectorWithUnequalLengthThrowsArgumentException()
        {
            var matrix = TestMatrices["Singular3x3"];
            var columnVector = CreateVector(new double[] { 1, 2, 3, 4, 5 });
            Assert.Throws<ArgumentException>(() => matrix.SetColumn(1, columnVector));
        }

        /// <summary>
        /// Set a column with <c>null</c> vector throw <c>ArgumentNullException</c>.
        /// </summary>
        [Test]
        public void SetColumnWithNullVectorThrowsArgumentNullException()
        {
            var matrix = TestMatrices["Square3x3"];
            Vector<double> columnVector = null;
            Assert.Throws<ArgumentNullException>(() => matrix.SetColumn(1, columnVector));
        }

        /// <summary>
        /// Set column vector with invalid column index throws <c>ArgumentOutOfRangeException</c>.
        /// </summary>
        [Test]
        public void SetColumnWithVectorWithInvalidColumnIndexThrowsArgumentOutOfRangeException()
        {
            var matrix = TestMatrices["Square3x3"];
            var column = CreateVector(new double[] { 1, 2, 3 });
            Assert.Throws<ArgumentOutOfRangeException>(() => matrix.SetColumn(-1, column));
            Assert.Throws<ArgumentOutOfRangeException>(() => matrix.SetColumn(matrix.ColumnCount + 1, column));
        }

        /// <summary>
        /// Can insert a column.
        /// </summary>
        [Test]
        public void CanInsertColumn()
        {
            var matrix = CreateMatrix(3, 3);
            var column = CreateVector(matrix.RowCount);
            for (var i = 0; i < column.Count; i++)
            {
                column[i] = i;
            }

            for (var k = 0; k < matrix.ColumnCount + 1; k++)
            {
                var result = matrix.InsertColumn(k, column);
                Assert.AreEqual(result.ColumnCount, matrix.ColumnCount + 1);
                for (var col = 0; col < result.ColumnCount; col++)
                {
                    for (var row = 0; row < result.RowCount; row++)
                    {
                        Assert.AreEqual(col == k ? row : 0, result[row, col]);
                    }
                }
            }
        }

        /// <summary>
        /// Insert <c>null</c> column throws <c>ArgumentNullException</c>.
        /// </summary>
        [Test]
        public void InsertNullColumnThrowsArgumentNullException()
        {
            var matrix = TestMatrices["Square3x3"];
            Assert.Throws<ArgumentNullException>(() => matrix.InsertColumn(0, null));
        }

        /// <summary>
        /// Insert a column with invalid column index throws <c>ArgumentOutOfRangeException</c>.
        /// </summary>
        [Test]
        public void InsertColumnWithInvalidColumnIndexThrowsArgumentOutOfRangeException()
        {
            var matrix = CreateMatrix(3, 3);
            var column = CreateVector(matrix.RowCount);
            Assert.Throws<ArgumentOutOfRangeException>(() => matrix.InsertColumn(-1, column));
            Assert.Throws<ArgumentOutOfRangeException>(() => matrix.InsertColumn(5, column));
        }

        /// <summary>
        /// Insert a column with invalid number of elements throws <c>ArgumentException</c>.
        /// </summary>
        [Test]
        public void InsertColumnWithUnequalNumberOfElementsThrowsArgumentException()
        {
            var matrix = CreateMatrix(3, 3);
            var column = CreateVector(matrix.RowCount + 1);
            Assert.Throws<ArgumentException>(() => matrix.InsertColumn(0, column));
        }

        /// <summary>
        /// Can set a row with an array.
        /// </summary>
        /// <param name="name">Matrix name.</param>
        /// <param name="row">Row index.</param>
        [TestCase("Singular3x3", new double[] { 1, 2, 3 })]
        [TestCase("Square3x3", new double[] { 1, 2, 3 })]
        [TestCase("Tall3x2", new double[] { 1, 2 })]
        [TestCase("Wide2x3", new double[] { 1, 2, 3 })]
        public virtual void CanSetRowWithArray(string name, double[] row)
        {
            var matrix = TestMatrices[name];
            for (var i = 0; i < matrix.RowCount; i++)
            {
                matrix.SetRow(i, row);
                for (var j = 0; j < matrix.ColumnCount; j++)
                {
                    Assert.AreEqual(matrix[i, j], row[j]);
                }
            }
        }

        /// <summary>
        /// Set a row with <c>null</c> array throws <c>ArgumentNullException</c>.
        /// </summary>
        [Test]
        public virtual void SetRowWithNullArrayThrowsArgumentNullException()
        {
            double[] arr = null;
            Assert.Throws<ArgumentNullException>(() => TestMatrices["Square3x3"].SetRow(1, arr));
        }

        /// <summary>
        /// Set a row with an array with invalid row index throws <c>ArgumentOutOfRangeException</c>.
        /// </summary>
        [Test]
        public void SetRowWithArrayWithInvalidRowIndexThrowsArgumentOutOfRangeException()
        {
            var matrix = TestMatrices["Square3x3"];
            double[] row = { 1, 2, 3 };
            Assert.Throws<ArgumentOutOfRangeException>(() => matrix.SetRow(-1, row));
            Assert.Throws<ArgumentOutOfRangeException>(() => matrix.SetRow(matrix.RowCount + 1, row));
        }

        /// <summary>
        /// Can set a row with a vector.
        /// </summary>
        /// <param name="name">Matrix name.</param>
        /// <param name="row">Row index.</param>
        [TestCase("Singular3x3", new double[] { 1, 2, 3 })]
        [TestCase("Square3x3", new double[] { 1, 2, 3 })]
        [TestCase("Tall3x2", new double[] { 1, 2 })]
        [TestCase("Wide2x3", new double[] { 1, 2, 3 })]
        public virtual void CanSetRowWithVector(string name, double[] row)
        {
            var matrix = TestMatrices[name];
            var rowVector = CreateVector(row);
            for (var i = 0; i < matrix.RowCount; i++)
            {
                matrix.SetRow(i, row);
                for (var j = 0; j < matrix.ColumnCount; j++)
                {
                    Assert.AreEqual(matrix[i, j], rowVector[j]);
                }
            }
        }

        /// <summary>
        /// Set a row with a vector of unequal length throws <c>ArgumentException</c>.
        /// </summary>
        [Test]
        public virtual void SetRowWithVectorWithUnequalLengthThrowsArgumentException()
        {
            var vec = CreateVector(new double[] { 1, 2, 3, 4, 5 });
            Assert.Throws<ArgumentException>(() => TestMatrices["Square3x3"].SetRow(1, vec));
        }

        /// <summary>
        /// Set a row with a <c>null</c> vector throws <c>ArgumentNullException</c>.
        /// </summary>
        [Test]
        public void SetRowWithNullVectorThrowsArgumentNullException()
        {
            var matrix = TestMatrices["Square3x3"];
            Vector<double> rowVector = null;
            Assert.Throws<ArgumentNullException>(() => matrix.SetRow(1, rowVector));
        }

        /// <summary>
        /// Set a row with a vector with invalid row index throws <c>ArgumentOutOfRangeException</c>.
        /// </summary>
        [Test]
        public void SetRowWithVectorWithInvalidRowIndexThrowsArgumentOutOfRangeException()
        {
            var matrix = TestMatrices["Square3x3"];
            var row = CreateVector(new double[] { 1, 2, 3 });
            Assert.Throws<ArgumentOutOfRangeException>(() => matrix.SetRow(-1, row));
            Assert.Throws<ArgumentOutOfRangeException>(() => matrix.SetRow(matrix.RowCount + 1, row));
        }

        /// <summary>
        /// Can set a submatrix.
        /// </summary>
        /// <param name="rowStart">The row to start copying to.</param>
        /// <param name="rowLength">The number of rows to copy.</param>
        /// <param name="colStart">The column to start copying to.</param>
        /// <param name="colLength">The number of columns to copy.</param>
        [TestCase(0, 2, 0, 2)]
        [TestCase(1, 1, 1, 1)]
        public virtual void CanSetSubMatrix(int rowStart, int rowLength, int colStart, int colLength)
        {
            foreach (var matrix in TestMatrices.Values)
            {
                var subMatrix = matrix.SubMatrix(0, 2, 0, 2);
                subMatrix[0, 0] = 10.0;
                subMatrix[0, 1] = -1.0;
                subMatrix[1, 0] = 3.0;
                subMatrix[1, 1] = 4.0;
                matrix.SetSubMatrix(rowStart, rowLength, colStart, colLength, subMatrix);

                for (int i = rowStart, ii = 0; i < rowLength; i++, ii++)
                {
                    for (int j = colStart, jj = 0; j < colLength; j++, jj++)
                    {
                        Assert.AreEqual(matrix[i, j], subMatrix[ii, jj]);
                    }
                }
            }
        }

        /// <summary>
        /// Set submatrix with invalid ranges throws <c>ArgumentOutOfRangeException</c>.
        /// </summary>
        /// <param name="rowStart">The row to start copying to.</param>
        /// <param name="rowLength">The number of rows to copy.</param>
        /// <param name="colStart">The column to start copying to.</param>
        /// <param name="colLength">The number of columns to copy.</param>
        [TestCase(0, 4, 0, 2)]
        [TestCase(0, 2, 0, 4)]
        [TestCase(4, 2, 0, 2)]
        [TestCase(0, 2, 4, 2)]
        [TestCase(-1, 2, 0, 2)]
        [TestCase(0, 2, -1, 2)]
        public virtual void SetSubMatrixWithInvalidRangesThrowsArgumentOutOfRangeException(int rowStart, int rowLength, int colStart, int colLength)
        {
            var subMatrix = TestMatrices["Square3x3"].SubMatrix(0, 2, 0, 2);
            subMatrix[0, 0] = 10.0;
            subMatrix[0, 1] = -1.0;
            subMatrix[1, 0] = 3.0;
            subMatrix[1, 1] = 4.0;
            Assert.Throws<ArgumentOutOfRangeException>(() => TestMatrices["Square3x3"].SetSubMatrix(rowStart, rowLength, colStart, colLength, subMatrix));
        }

        /// <summary>
        /// Set submatrix with invalid length throws <c>ArgumentOutOfRangeException</c>.
        /// </summary>
        /// <param name="rowStart">The row to start copying to.</param>
        /// <param name="rowLength">The number of rows to copy.</param>
        /// <param name="colStart">The column to start copying to.</param>
        /// <param name="colLength">The number of columns to copy.</param>
        [TestCase(0, -1, 0, 2)]
        [TestCase(0, 2, 0, -1)]
        public virtual void SetSubMatrixWithInvalidLengthsThrowsArgumentException(int rowStart, int rowLength, int colStart, int colLength)
        {
            var subMatrix = TestMatrices["Square3x3"].SubMatrix(0, 2, 0, 2);
            subMatrix[0, 0] = 10.0;
            subMatrix[0, 1] = -1.0;
            subMatrix[1, 0] = 3.0;
            subMatrix[1, 1] = 4.0;
            Assert.Throws<ArgumentException>(() => TestMatrices["Square3x3"].SetSubMatrix(rowStart, rowLength, colStart, colLength, subMatrix));
        }

        /// <summary>
        /// Set a submatrix with <c>null</c> submatrix throws <c>ArgumentNullException</c>.
        /// </summary>
        [Test]
        public void SetSubMatrixWithNullSubMatrixThrowsArgumentNullException()
        {
            Matrix<double> subMatrix = null;
            Assert.Throws<ArgumentNullException>(() => TestMatrices["Square3x3"].SetSubMatrix(0, 2, 0, 2, subMatrix));
        }

        /// <summary>
        /// Can set a diagonal vector.
        /// </summary>
        /// <param name="name">Matrix name.</param>
        /// <param name="diagonal">Diagonal vector.</param>
        [TestCase("Square3x3", new double[] { 1, 2, 3 })]
        [TestCase("Wide2x3", new double[] { 1, 2 })]
        [TestCase("Tall3x2", new double[] { 1, 2 })]
        public void CanSetDiagonalVector(string name, double[] diagonal)
        {
            var matrix = TestMatrices[name];
            var vector = CreateVector(diagonal);
            matrix.SetDiagonal(vector);

            var min = Math.Min(matrix.ColumnCount, matrix.RowCount);
            Assert.AreEqual(diagonal.Length, min);

            for (var i = 0; i < vector.Count; i++)
            {
                Assert.AreEqual(vector[i], matrix[i, i]);
            }
        }

        /// <summary>
        /// Set a diagonal vector with unequal length throws <c>ArgumentException</c>.
        /// </summary>
        [Test]
        public void SetDiagonalVectorWithUnequalLengthThrowsArgumentException()
        {
            var vector = CreateVector(new double[] { 1, 2, 3 });
            Assert.Throws<ArgumentException>(() => TestMatrices["Wide2x3"].SetDiagonal(vector));
        }

        /// <summary>
        /// Set a diagonal with <c>null</c> vector throws <c>ArgumentNullException</c>.
        /// </summary>
        [Test]
        public void SetDiagonalWithNullVectorThrowsArgumentNullException()
        {
            Vector<double> vector = null;
            Assert.Throws<ArgumentNullException>(() => TestMatrices["Square3x3"].SetDiagonal(vector));
        }

        /// <summary>
        /// Can set a diagonal array.
        /// </summary>
        /// <param name="name">Matrix name.</param>
        /// <param name="diagonal">Diagonal array.</param>
        [TestCase("Square3x3", new double[] { 1, 2, 3 })]
        [TestCase("Wide2x3", new double[] { 1, 2 })]
        [TestCase("Tall3x2", new double[] { 1, 2 })]
        public void CanSetDiagonalArray(string name, double[] diagonal)
        {
            var matrix = TestMatrices[name];
            matrix.SetDiagonal(diagonal);

            var min = Math.Min(matrix.ColumnCount, matrix.RowCount);
            Assert.AreEqual(diagonal.Length, min);

            for (var i = 0; i < diagonal.Length; i++)
            {
                Assert.AreEqual(diagonal[i], matrix[i, i]);
            }
        }

        /// <summary>
        /// Set a diagonal array with unequal length throws <c>ArgumentException</c>.
        /// </summary>
        [Test]
        public void SetDiagonalArrayWithUnequalLengthThrowsArgumentException()
        {
            var array = new double[] { 1, 2, 3 };
            Assert.Throws<ArgumentException>(() => TestMatrices["Wide2x3"].SetDiagonal(array));
        }

        /// <summary>
        /// Set a diagonal with <c>null</c> array throws <c>ArgumentNullException</c>.
        /// </summary>
        [Test]
        public void SetDiagonalWithNullArrayThrowsArgumentNullException()
        {
            double[] array = null;
            Assert.Throws<ArgumentNullException>(() => TestMatrices["Square3x3"].SetDiagonal(array));
        }

        /// <summary>
        /// Can insert a row.
        /// </summary>
        [Test]
        public void CanInsertRow()
        {
            var matrix = CreateMatrix(3, 3);
            var row = CreateVector(matrix.ColumnCount);
            for (var i = 0; i < row.Count; i++)
            {
                row[i] = i;
            }

            for (var insertedRowIndex = 0; insertedRowIndex < matrix.RowCount + 1; insertedRowIndex++)
            {
                var result = matrix.InsertRow(insertedRowIndex, row);
                Assert.AreEqual(result.RowCount, matrix.ColumnCount + 1);
                for (var i = 0; i < result.RowCount; i++)
                {
                    for (var j = 0; j < result.ColumnCount; j++)
                    {
                        Assert.AreEqual(i == insertedRowIndex ? row[j] : 0, result[i, j]);
                    }
                }
            }
        }

        /// <summary>
        /// Insert <c>null</c> row throws <c>ArgumentNullException</c>.
        /// </summary>
        [Test]
        public void InsertNullRowThrowsArgumentNullException()
        {
            var matrix = TestMatrices["Square3x3"];
            Assert.Throws<ArgumentNullException>(() => matrix.InsertRow(0, null));
        }

        /// <summary>
        /// Insert a row with invalid row index throws <c>ArgumentOutOfRangeException</c>.
        /// </summary>
        [Test]
        public void InsertRowWithInvalidRowIndexThrowsArgumentOutOfRangeException()
        {
            var matrix = CreateMatrix(3, 3);
            var row = CreateVector(matrix.ColumnCount);
            Assert.Throws<ArgumentOutOfRangeException>(() => matrix.InsertRow(-1, row));
            Assert.Throws<ArgumentOutOfRangeException>(() => matrix.InsertRow(5, row));
        }

        /// <summary>
        /// Insert a row with invalid number of elements throws <c>ArgumentException</c>.
        /// </summary>
        [Test]
        public void InsertRowWithInvalidNumberOfElementsThrowsArgumentException()
        {
            var matrix = CreateMatrix(3, 3);
            var row = CreateVector(matrix.ColumnCount + 1);
            Assert.Throws<ArgumentException>(() => matrix.InsertRow(0, row));
        }

        /// <summary>
        /// Can convert a matrix to a multidimensional array.
        /// </summary>
        [Test]
        public void CanToArray()
        {
            foreach (var data in TestMatrices.Values)
            {
                var array = data.ToArray();
                Assert.AreEqual(data.RowCount, array.GetLength(0));
                Assert.AreEqual(data.ColumnCount, array.GetLength(1));

                for (var i = 0; i < data.RowCount; i++)
                {
                    for (var j = 0; j < data.ColumnCount; j++)
                    {
                        Assert.AreEqual(data[i, j], array[i, j]);
                    }
                }
            }
        }

        /// <summary>
        /// Can convert a matrix to a column-wise array.
        /// </summary>
        [Test]
        public void CanToColumnWiseArray()
        {
            foreach (var data in TestMatrices.Values)
            {
                var array = data.ToColumnWiseArray();
                Assert.AreEqual(data.RowCount * data.ColumnCount, array.Length);

                for (var i = 0; i < data.RowCount; i++)
                {
                    for (var j = 0; j < data.ColumnCount; j++)
                    {
                        Assert.AreEqual(data[i, j], array[(j * data.RowCount) + i]);
                    }
                }
            }
        }

        /// <summary>
        /// Can convert a matrix to a row-wise array.
        /// </summary>
        [Test]
        public void CanToRowWiseArray()
        {
            foreach (var data in TestMatrices.Values)
            {
                var array = data.ToRowWiseArray();
                Assert.AreEqual(data.RowCount * data.ColumnCount, array.Length);

                for (var i = 0; i < data.RowCount; i++)
                {
                    for (var j = 0; j < data.ColumnCount; j++)
                    {
                        Assert.AreEqual(data[i, j], array[(i * data.ColumnCount) + j]);
                    }
                }
            }
        }

        /// <summary>
        /// Can permute matrix rows.
        /// </summary>
        /// <param name="name">Matrix name.</param>
        [TestCase("Singular3x3")]
        [TestCase("Square3x3")]
        [TestCase("Tall3x2")]
        public virtual void CanPermuteMatrixRows(string name)
        {
            var matrix = CreateMatrix(TestData2D[name]);
            var matrixp = CreateMatrix(TestData2D[name]);

            var permutation = new Permutation(new[] { 2, 0, 1 });
            matrixp.PermuteRows(permutation);

            Assert.AreNotSame(matrix, matrixp);
            Assert.AreEqual(matrix.RowCount, matrixp.RowCount);
            Assert.AreEqual(matrix.ColumnCount, matrixp.ColumnCount);
            for (var i = 0; i < matrix.RowCount; i++)
            {
                for (var j = 0; j < matrix.ColumnCount; j++)
                {
                    Assert.AreEqual(matrix[i, j], matrixp[permutation[i], j]);
                }
            }
        }

        /// <summary>
        /// Can permute matrix columns.
        /// </summary>
        /// <param name="name">Matrix name.</param>
        [TestCase("Singular3x3")]
        [TestCase("Square3x3")]
        [TestCase("Wide2x3")]
        public virtual void CanPermuteMatrixColumns(string name)
        {
            var matrix = CreateMatrix(TestData2D[name]);
            var matrixp = CreateMatrix(TestData2D[name]);

            var permutation = new Permutation(new[] { 2, 0, 1 });
            matrixp.PermuteColumns(permutation);

            Assert.AreNotSame(matrix, matrixp);
            Assert.AreEqual(matrix.RowCount, matrixp.RowCount);
            Assert.AreEqual(matrix.ColumnCount, matrixp.ColumnCount);
            for (var i = 0; i < matrix.RowCount; i++)
            {
                for (var j = 0; j < matrix.ColumnCount; j++)
                {
                    Assert.AreEqual(matrix[i, j], matrixp[i, permutation[j]]);
                }
            }
        }

        /// <summary>
        /// Can append matrices.
        /// </summary>
        [Test]
        public void CanAppendMatrices()
        {
            var left = CreateMatrix(TestData2D["Singular3x3"]);
            var right = CreateMatrix(TestData2D["Tall3x2"]);
            var result = left.Append(right);
            Assert.AreEqual(left.ColumnCount + right.ColumnCount, result.ColumnCount);
            Assert.AreEqual(left.RowCount, right.RowCount);

            for (var i = 0; i < result.RowCount; i++)
            {
                for (var j = 0; j < result.ColumnCount; j++)
                {
                    Assert.AreEqual(j < left.ColumnCount ? left[i, j] : right[i, j - left.ColumnCount], result[i, j]);
                }
            }
        }

        /// <summary>
        /// Append with right <c>null</c> throws <c>ArgumentNullException</c>.
        /// </summary>
        [Test]
        public void AppendWithRightNullThrowsArgumentNullException()
        {
            var left = TestMatrices["Square3x3"];
            Matrix<double> right = null;
            Assert.Throws<ArgumentNullException>(() => left.Append(right));
        }

        /// <summary>
        /// Append with result <c>null</c> throws <c>ArgumentNullException</c>.
        /// </summary>
        [Test]
        public void AppendWithResultNullThrowsArgumentNullException()
        {
            var left = TestMatrices["Square3x3"];
            var right = TestMatrices["Tall3x2"];
            Matrix<double> result = null;
            Assert.Throws<ArgumentNullException>(() => left.Append(right, result));
        }

        /// <summary>
        /// Appending two matrices with different row count throws <c>ArgumentException</c>.
        /// </summary>
        [Test]
        public void AppendWithDifferentRowCountThrowsArgumentException()
        {
            var left = TestMatrices["Square3x3"];
            var right = TestMatrices["Wide2x3"];
            Assert.Throws<ArgumentException>(() => { var result = left.Append(right); });
        }

        /// <summary>
        /// Appending with invalid result matrix columns throws <c>ArgumentException</c>.
        /// </summary>
        [Test]
        public void AppendWithInvalidResultMatrixColumnsThrowsArgumentException()
        {
            var left = TestMatrices["Square3x3"];
            var right = TestMatrices["Tall3x2"];
            var result = CreateMatrix(3, 2);
            Assert.Throws<ArgumentException>(() => left.Append(right, result));
        }

        /// <summary>
        /// Can stack matrices.
        /// </summary>
        [Test]
        public void CanStackMatrices()
        {
            var top = TestMatrices["Square3x3"];
            var bottom = TestMatrices["Wide2x3"];
            var result = top.Stack(bottom);
            Assert.AreEqual(top.RowCount + bottom.RowCount, result.RowCount);
            Assert.AreEqual(top.ColumnCount, result.ColumnCount);

            for (var i = 0; i < result.RowCount; i++)
            {
                for (var j = 0; j < result.ColumnCount; j++)
                {
                    Assert.AreEqual(result[i, j], i < top.RowCount ? top[i, j] : bottom[i - top.RowCount, j]);
                }
            }
        }

        /// <summary>
        /// Stacking with a bottom <c>null</c> throws <c>ArgumentNullException</c>.
        /// </summary>
        [Test]
        public void StackWithBottomNullThrowsArgumentNullException()
        {
            var top = TestMatrices["Square3x3"];
            Matrix<double> bottom = null;
            var result = CreateMatrix(top.RowCount + top.RowCount, top.ColumnCount);
            Assert.Throws<ArgumentNullException>(() => top.Stack(bottom, result));
        }

        /// <summary>
        /// Stacking with a result <c>null</c> throws <c>ArgumentNullException</c>.
        /// </summary>
        [Test]
        public void StackWithResultNullThrowsArgumentNullException()
        {
            var top = TestMatrices["Square3x3"];
            var bottom = TestMatrices["Square3x3"];
            Matrix<double> result = null;
            Assert.Throws<ArgumentNullException>(() => top.Stack(bottom, result));
        }

        /// <summary>
        /// Stacking matrices with different columns throws <c>ArgumentException</c>.
        /// </summary>
        [Test]
        public void StackMatricesWithDifferentColumnsThrowsArgumentException()
        {
            var top = TestMatrices["Square3x3"];
            var lower = TestMatrices["Tall3x2"];
            var result = CreateMatrix(top.RowCount + lower.RowCount, top.ColumnCount);
            Assert.Throws<ArgumentException>(() => top.Stack(lower, result));
        }

        /// <summary>
        /// Stacking with invalid result matrix rows throws <c>ArgumentException</c>.
        /// </summary>
        [Test]
        public void StackWithInvalidResultMatrixRowsThrowsArgumentException()
        {
            var top = TestMatrices["Square3x3"];
            var bottom = TestMatrices["Wide2x3"];
            var result = CreateMatrix(1, 3);
            Assert.Throws<ArgumentException>(() => top.Stack(bottom, result));
        }

        /// <summary>
        /// Can diagonally stack matrices.
        /// </summary>
        [Test]
        public void CanDiagonallyStackMatrices()
        {
            var top = TestMatrices["Tall3x2"];
            var bottom = TestMatrices["Wide2x3"];
            var result = top.DiagonalStack(bottom);
            Assert.AreEqual(top.RowCount + bottom.RowCount, result.RowCount);
            Assert.AreEqual(top.ColumnCount + bottom.ColumnCount, result.ColumnCount);

            for (var i = 0; i < result.RowCount; i++)
            {
                for (var j = 0; j < result.ColumnCount; j++)
                {
                    if (i < top.RowCount && j < top.ColumnCount)
                    {
                        Assert.AreEqual(top[i, j], result[i, j]);
                    }
                    else if (i >= top.RowCount && j >= top.ColumnCount)
                    {
                        Assert.AreEqual(bottom[i - top.RowCount, j - top.ColumnCount], result[i, j]);
                    }
                    else
                    {
                        Assert.AreEqual(0, result[i, j]);
                    }
                }
            }
        }

        /// <summary>
        /// Diagonal stack with lower <c>null</c> throws <c>ArgumentNullException</c>.
        /// </summary>
        [Test]
        public void DiagonalStackWithLowerNullThrowsArgumentNullException()
        {
            var top = TestMatrices["Square3x3"];
            Matrix<double> lower = null;
            Assert.Throws<ArgumentNullException>(() => top.DiagonalStack(lower));
        }

        /// <summary>
        /// Can diagonally stack matrices into a result matrix.
        /// </summary>
        [Test]
        public virtual void CanDiagonallyStackMatricesIntoResult()
        {
            var top = TestMatrices["Tall3x2"];
            var bottom = TestMatrices["Wide2x3"];
            var result = CreateMatrix(top.RowCount + bottom.RowCount, top.ColumnCount + bottom.ColumnCount);
            top.DiagonalStack(bottom, result);
            Assert.AreEqual(top.RowCount + bottom.RowCount, result.RowCount);
            Assert.AreEqual(top.ColumnCount + bottom.ColumnCount, result.ColumnCount);

            for (var i = 0; i < result.RowCount; i++)
            {
                for (var j = 0; j < result.ColumnCount; j++)
                {
                    if (i < top.RowCount && j < top.ColumnCount)
                    {
                        Assert.AreEqual(top[i, j], result[i, j]);
                    }
                    else if (i >= top.RowCount && j >= top.ColumnCount)
                    {
                        Assert.AreEqual(bottom[i - top.RowCount, j - top.ColumnCount], result[i, j]);
                    }
                    else
                    {
                        Assert.AreEqual(0, result[i, j]);
                    }
                }
            }
        }

        /// <summary>
        /// Diagonal stack into <c>null</c> result throws <c>ArgumentNullException</c>.
        /// </summary>
        [Test]
        public void DiagonalStackIntoResultNullThrowsArgumentNullException()
        {
            var top = TestMatrices["Square3x3"];
            var lower = TestMatrices["Wide2x3"];
            Matrix<double> result = null;
            Assert.Throws<ArgumentNullException>(() => top.DiagonalStack(lower, result));
        }

        /// <summary>
        /// Diagonal stack into invalid result matrix throws <c>ArgumentException</c>.
        /// </summary>
        [Test]
        public void DiagonalStackIntoInvalidResultMatrixThrowsArgumentException()
        {
            var top = TestMatrices["Square3x3"];
            var lower = TestMatrices["Wide2x3"];
            var result = CreateMatrix(top.RowCount + lower.RowCount + 2, top.ColumnCount + lower.ColumnCount);
            Assert.Throws<ArgumentException>(() => top.DiagonalStack(lower, result));
        }

        /// <summary>
        /// Can compute Frobenius norm.
        /// </summary>
        [Test]
        public virtual void CanComputeFrobeniusNorm()
        {
            var matrix = TestMatrices["Square3x3"];
            AssertHelpers.AlmostEqual(10.77775486824598, matrix.FrobeniusNorm(), 14);

            matrix = TestMatrices["Wide2x3"];
            AssertHelpers.AlmostEqual(4.79478883789474, matrix.FrobeniusNorm(), 14);

            matrix = TestMatrices["Tall3x2"];
            AssertHelpers.AlmostEqual(7.54122006044115, matrix.FrobeniusNorm(), 14);
        }

        /// <summary>
        /// Can compute Infinity norm.
        /// </summary>
        [Test]
        public virtual void CanComputeInfinityNorm()
        {
            var matrix = TestMatrices["Square3x3"];
            Assert.AreEqual(16.5, matrix.InfinityNorm());

            matrix = TestMatrices["Wide2x3"];
            Assert.AreEqual(6.6, matrix.InfinityNorm());

            matrix = TestMatrices["Tall3x2"];
            Assert.AreEqual(9.9, matrix.InfinityNorm());
        }

        /// <summary>
        /// Can compute L1 norm.
        /// </summary>
        [Test]
        public virtual void CanComputeL1Norm()
        {
            var matrix = TestMatrices["Square3x3"];
            Assert.AreEqual(12.1, matrix.L1Norm());

            matrix = TestMatrices["Wide2x3"];
            Assert.AreEqual(5.5, matrix.L1Norm());

            matrix = TestMatrices["Tall3x2"];
            Assert.AreEqual(8.8, matrix.L1Norm());
        }

        /// <summary>
        /// Can compute L2 norm.
        /// </summary>
        [Test]
        public virtual void CanComputeL2Norm()
        {
            var matrix = TestMatrices["Square3x3"];
            AssertHelpers.AlmostEqual(10.391347375312632, matrix.L2Norm(), 14);

            matrix = TestMatrices["Wide2x3"];
            AssertHelpers.AlmostEqual(4.7540849434107635, matrix.L2Norm(), 14);
            matrix = TestMatrices["Tall3x2"];
            AssertHelpers.AlmostEqual(7.182727033856683, matrix.L2Norm(), 14);
        }

        /// <summary>
        /// Test whether the index enumerator returns the correct values.
        /// </summary>
        [Test]
        public virtual void CanUseIndexedEnumerator()
        {
            var matrix = TestMatrices["Singular3x3"];
            var enumerator = matrix.IndexedEnumerator().GetEnumerator();

            enumerator.MoveNext();
            var item = enumerator.Current;
            Assert.AreEqual(0, item.Item1);
            Assert.AreEqual(0, item.Item2);
            Assert.AreEqual(1.0, item.Item3);

            enumerator.MoveNext();
            item = enumerator.Current;
            Assert.AreEqual(0, item.Item1);
            Assert.AreEqual(1, item.Item2);
            Assert.AreEqual(1.0, item.Item3);

            enumerator.MoveNext();
            item = enumerator.Current;
            Assert.AreEqual(0, item.Item1);
            Assert.AreEqual(2, item.Item2);
            Assert.AreEqual(2.0, item.Item3);

            enumerator.MoveNext();
            item = enumerator.Current;
            Assert.AreEqual(1, item.Item1);
            Assert.AreEqual(0, item.Item2);
            Assert.AreEqual(1.0, item.Item3);

            enumerator.MoveNext();
            item = enumerator.Current;
            Assert.AreEqual(1, item.Item1);
            Assert.AreEqual(1, item.Item2);
            Assert.AreEqual(1.0, item.Item3);

            enumerator.MoveNext();
            item = enumerator.Current;
            Assert.AreEqual(1, item.Item1);
            Assert.AreEqual(2, item.Item2);
            Assert.AreEqual(2.0, item.Item3);

            enumerator.MoveNext();
            item = enumerator.Current;
            Assert.AreEqual(2, item.Item1);
            Assert.AreEqual(0, item.Item2);
            Assert.AreEqual(1.0, item.Item3);

            enumerator.MoveNext();
            item = enumerator.Current;
            Assert.AreEqual(2, item.Item1);
            Assert.AreEqual(1, item.Item2);
            Assert.AreEqual(1.0, item.Item3);

            enumerator.MoveNext();
            item = enumerator.Current;
            Assert.AreEqual(2, item.Item1);
            Assert.AreEqual(2, item.Item2);
            Assert.AreEqual(2.0, item.Item3);
        }

        /// <summary>
        /// Can check if a matrix is symmetric.
        /// </summary>
        [Test]
        public virtual void CanCheckIfMatrixIsSymmetric()
        {
            var matrix = TestMatrices["Symmetric3x3"];
            Assert.IsTrue(matrix.IsSymmetric);

            matrix = TestMatrices["Square3x3"];
            Assert.IsFalse(matrix.IsSymmetric);
        }

        /// <summary>
        /// Can get a sub-matrix.
        /// </summary>
        [Test]
        public virtual void CanGetASubMatrix()
        {
            var matrix = CreateMatrix(10, 10);
            for (var row = 0; row < matrix.RowCount; row++)
            {
                for (var column = 0; column < matrix.ColumnCount; column++)
                {
                    matrix[row, column] = 1.0;
                }
            }

            var submatrix = matrix.SubMatrix(8, 2, 0, 2);
            Assert.AreEqual(2, submatrix.RowCount);
            Assert.AreEqual(2, submatrix.ColumnCount);

            for (var row = 0; row < submatrix.RowCount; row++)
            {
                for (var column = 0; column < submatrix.ColumnCount; column++)
                {
                    Assert.AreEqual(1.0, submatrix[row, column]);
                }
            }
        }
    }
}<|MERGE_RESOLUTION|>--- conflicted
+++ resolved
@@ -886,17 +886,12 @@
         /// Can transpose a matrix.
         /// </summary>
         /// <param name="name">Matrix name.</param>
-<<<<<<< HEAD
-        [Test, Sequential]
-        public virtual void CanTransposeMatrix([Values("Singular3x3", "Square3x3", "Square4x4", "Tall3x2", "Wide2x3")] string name)
-=======
         [TestCase("Singular3x3")]
         [TestCase("Square3x3")]
         [TestCase("Square4x4")]
         [TestCase("Tall3x2")]
         [TestCase("Wide2x3")]
-        public void CanTransposeMatrix(string name)
->>>>>>> ac513956
+        public virtual void CanTransposeMatrix(string name)
         {
             var matrix = CreateMatrix(TestData2D[name]);
             var transpose = matrix.Transpose();
